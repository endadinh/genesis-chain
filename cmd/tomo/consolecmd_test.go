// Copyright 2016 The go-ethereum Authors
// This file is part of go-ethereum.
//
// go-ethereum is free software: you can redistribute it and/or modify
// it under the terms of the GNU General Public License as published by
// the Free Software Foundation, either version 3 of the License, or
// (at your option) any later version.
//
// go-ethereum is distributed in the hope that it will be useful,
// but WITHOUT ANY WARRANTY; without even the implied warranty of
// MERCHANTABILITY or FITNESS FOR A PARTICULAR PURPOSE. See the
// GNU General Public License for more details.
//
// You should have received a copy of the GNU General Public License
// along with go-ethereum. If not, see <http://www.gnu.org/licenses/>.

package main

import (
	"crypto/rand"
	"math/big"
	"os"
	"path/filepath"
	"runtime"
	"strconv"
	"strings"
	"testing"
	"time"

	"github.com/ethereum/go-ethereum/params"
)

const (
<<<<<<< HEAD
	ipcAPIs  = "admin:1.0 debug:1.0 eth:1.0 miner:1.0 net:1.0 personal:1.0 rpc:1.0 tomox:1.0 txpool:1.0 web3:1.0"
=======
	ipcAPIs  = "admin:1.0 debug:1.0 eth:1.0 miner:1.0 net:1.0 personal:1.0 posv:1.0 rpc:1.0 txpool:1.0 web3:1.0"
>>>>>>> 7f8fe151
	httpAPIs = "eth:1.0 net:1.0 rpc:1.0 web3:1.0"
)

// Tests that a node embedded within a console can be started up properly and
// then terminated by closing the input stream.
func TestConsoleWelcome(t *testing.T) {
	coinbase := "0x8605cdbbdb6d264aa742e77020dcbc58fcdce182"

	// Start a tomo console, make sure it's cleaned up and terminate the console
	tomo := runTomo(t,
		"--tomox.datadir", tmpdir(t) + "tomox/" + time.Now().String(),
		"--port", "0", "--maxpeers", "0", "--nodiscover", "--nat", "none",
		"--etherbase", coinbase,
		"console")

	// Gather all the infos the welcome message needs to contain
	tomo.SetTemplateFunc("goos", func() string { return runtime.GOOS })
	tomo.SetTemplateFunc("goarch", func() string { return runtime.GOARCH })
	tomo.SetTemplateFunc("gover", runtime.Version)
	tomo.SetTemplateFunc("tomover", func() string { return params.Version })
	tomo.SetTemplateFunc("niltime", func() string { return time.Unix(1544771829, 0).Format(time.RFC1123) })
	tomo.SetTemplateFunc("apis", func() string { return ipcAPIs })

	// Verify the actual welcome message to the required template
	tomo.Expect(`
Welcome to the Tomo JavaScript console!

instance: tomo/v{{tomover}}/{{goos}}-{{goarch}}/{{gover}}
coinbase: {{.Etherbase}}
at block: 0 ({{niltime}})
 datadir: {{.Datadir}}
 modules: {{apis}}

> {{.InputLine "exit"}}
`)
	tomo.ExpectExit()
}

// Tests that a console can be attached to a running node via various means.
func TestIPCAttachWelcome(t *testing.T) {
	// Configure the instance for IPC attachement
	coinbase := "0x8605cdbbdb6d264aa742e77020dcbc58fcdce182"
	var ipc string
	if runtime.GOOS == "windows" {
		ipc = `\\.\pipe\tomo` + strconv.Itoa(trulyRandInt(100000, 999999))
	} else {
		ws := tmpdir(t)
		defer os.RemoveAll(ws)
		ipc = filepath.Join(ws, "tomo.ipc")
	}
	tomo := runTomo(t,
		"--tomox.datadir", tmpdir(t) + "tomox/" + time.Now().String(),
		"--port", "0", "--maxpeers", "0", "--nodiscover", "--nat", "none",
		"--etherbase", coinbase, "--ipcpath", ipc)

	time.Sleep(2 * time.Second) // Simple way to wait for the RPC endpoint to open
	testAttachWelcome(t, tomo, "ipc:"+ipc, ipcAPIs)

	tomo.Interrupt()
	tomo.ExpectExit()
}

func TestHTTPAttachWelcome(t *testing.T) {
	coinbase := "0x8605cdbbdb6d264aa742e77020dcbc58fcdce182"
	port := strconv.Itoa(trulyRandInt(1024, 65536)) // Yeah, sometimes this will fail, sorry :P
	tomo := runTomo(t,
		"--tomox.datadir", tmpdir(t) + "tomox/" + time.Now().String(),
		"--port", "0", "--maxpeers", "0", "--nodiscover", "--nat", "none",
		"--etherbase", coinbase, "--rpc", "--rpcport", port)

	time.Sleep(2 * time.Second) // Simple way to wait for the RPC endpoint to open
	testAttachWelcome(t, tomo, "http://localhost:"+port, httpAPIs)

	tomo.Interrupt()
	tomo.ExpectExit()
}

func TestWSAttachWelcome(t *testing.T) {
	coinbase := "0x8605cdbbdb6d264aa742e77020dcbc58fcdce182"
	port := strconv.Itoa(trulyRandInt(1024, 65536)) // Yeah, sometimes this will fail, sorry :P

	tomo := runTomo(t,
		"--tomox.datadir", tmpdir(t) + "tomox/" + time.Now().String(),
		"--port", "0", "--maxpeers", "0", "--nodiscover", "--nat", "none",
		"--etherbase", coinbase, "--ws", "--wsport", port)

	time.Sleep(2 * time.Second) // Simple way to wait for the RPC endpoint to open
	testAttachWelcome(t, tomo, "ws://localhost:"+port, httpAPIs)

	tomo.Interrupt()
	tomo.ExpectExit()
}

func testAttachWelcome(t *testing.T, tomo *testtomo, endpoint, apis string) {
	// Attach to a running tomo note and terminate immediately
	attach := runTomo(t, "attach", endpoint)
	defer attach.ExpectExit()
	attach.CloseStdin()

	// Gather all the infos the welcome message needs to contain
	attach.SetTemplateFunc("goos", func() string { return runtime.GOOS })
	attach.SetTemplateFunc("goarch", func() string { return runtime.GOARCH })
	attach.SetTemplateFunc("gover", runtime.Version)
	attach.SetTemplateFunc("tomover", func() string { return params.Version })
	attach.SetTemplateFunc("etherbase", func() string { return tomo.Etherbase })
	attach.SetTemplateFunc("niltime", func() string { return time.Unix(1544771829, 0).Format(time.RFC1123) })
	attach.SetTemplateFunc("ipc", func() bool { return strings.HasPrefix(endpoint, "ipc") })
	attach.SetTemplateFunc("datadir", func() string { return tomo.Datadir })
	attach.SetTemplateFunc("apis", func() string { return apis })

	// Verify the actual welcome message to the required template
	attach.Expect(`
Welcome to the Tomo JavaScript console!

instance: tomo/v{{tomover}}/{{goos}}-{{goarch}}/{{gover}}
coinbase: {{etherbase}}
at block: 0 ({{niltime}}){{if ipc}}
 datadir: {{datadir}}{{end}}
 modules: {{apis}}

> {{.InputLine "exit" }}
`)
	attach.ExpectExit()
}

// trulyRandInt generates a crypto random integer used by the console tests to
// not clash network ports with other tests running cocurrently.
func trulyRandInt(lo, hi int) int {
	num, _ := rand.Int(rand.Reader, big.NewInt(int64(hi-lo)))
	return int(num.Int64()) + lo
}<|MERGE_RESOLUTION|>--- conflicted
+++ resolved
@@ -31,11 +31,7 @@
 )
 
 const (
-<<<<<<< HEAD
-	ipcAPIs  = "admin:1.0 debug:1.0 eth:1.0 miner:1.0 net:1.0 personal:1.0 rpc:1.0 tomox:1.0 txpool:1.0 web3:1.0"
-=======
-	ipcAPIs  = "admin:1.0 debug:1.0 eth:1.0 miner:1.0 net:1.0 personal:1.0 posv:1.0 rpc:1.0 txpool:1.0 web3:1.0"
->>>>>>> 7f8fe151
+	ipcAPIs  = "admin:1.0 debug:1.0 eth:1.0 miner:1.0 net:1.0 personal:1.0 posv:1.0 tomox:1.0rpc:1.0 txpool:1.0 web3:1.0"
 	httpAPIs = "eth:1.0 net:1.0 rpc:1.0 web3:1.0"
 )
 
@@ -46,7 +42,7 @@
 
 	// Start a tomo console, make sure it's cleaned up and terminate the console
 	tomo := runTomo(t,
-		"--tomox.datadir", tmpdir(t) + "tomox/" + time.Now().String(),
+		"--tomox.datadir", tmpdir(t)+"tomox/"+time.Now().String(),
 		"--port", "0", "--maxpeers", "0", "--nodiscover", "--nat", "none",
 		"--etherbase", coinbase,
 		"console")
@@ -87,7 +83,7 @@
 		ipc = filepath.Join(ws, "tomo.ipc")
 	}
 	tomo := runTomo(t,
-		"--tomox.datadir", tmpdir(t) + "tomox/" + time.Now().String(),
+		"--tomox.datadir", tmpdir(t)+"tomox/"+time.Now().String(),
 		"--port", "0", "--maxpeers", "0", "--nodiscover", "--nat", "none",
 		"--etherbase", coinbase, "--ipcpath", ipc)
 
@@ -102,7 +98,7 @@
 	coinbase := "0x8605cdbbdb6d264aa742e77020dcbc58fcdce182"
 	port := strconv.Itoa(trulyRandInt(1024, 65536)) // Yeah, sometimes this will fail, sorry :P
 	tomo := runTomo(t,
-		"--tomox.datadir", tmpdir(t) + "tomox/" + time.Now().String(),
+		"--tomox.datadir", tmpdir(t)+"tomox/"+time.Now().String(),
 		"--port", "0", "--maxpeers", "0", "--nodiscover", "--nat", "none",
 		"--etherbase", coinbase, "--rpc", "--rpcport", port)
 
@@ -118,7 +114,7 @@
 	port := strconv.Itoa(trulyRandInt(1024, 65536)) // Yeah, sometimes this will fail, sorry :P
 
 	tomo := runTomo(t,
-		"--tomox.datadir", tmpdir(t) + "tomox/" + time.Now().String(),
+		"--tomox.datadir", tmpdir(t)+"tomox/"+time.Now().String(),
 		"--port", "0", "--maxpeers", "0", "--nodiscover", "--nat", "none",
 		"--etherbase", coinbase, "--ws", "--wsport", port)
 
