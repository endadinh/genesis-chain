--- conflicted
+++ resolved
@@ -491,8 +491,6 @@
 		chainID = config.ChainId
 	}
 	return (hexutil.Uint64)(chainID.Uint64())
-<<<<<<< HEAD
-=======
 }
 
 // GetOwner return masternode owner of the given coinbase address
@@ -502,5 +500,4 @@
 		return common.Address{}, err
 	}
 	return statedb.GetOwner(coinbase), nil
->>>>>>> d5f24d57
-}+}
