--- conflicted
+++ resolved
@@ -227,7 +227,6 @@
 	return make(map[string]interface{})
 }
 
-<<<<<<< HEAD
 // GetVotersRewards return a map of voters of snapshot at given block hash
 func (b *LesApiBackend) GetVotersRewards(masternodeAddr common.Address) map[common.Address]*big.Int {
 	return map[common.Address]*big.Int{}
@@ -245,12 +244,10 @@
 // GetMasternodesCap return a cap of all masternode at a checkpoint
 func (b *LesApiBackend) GetMasternodesCap(checkpoint uint64) map[common.Address]*big.Int {
 	return nil
-=======
 func (b *LesApiBackend) GetBlocksHashCache(blockNr uint64) []common.Hash {
 	return []common.Hash{}
 }
 
 func (b *LesApiBackend) AreTwoBlockSamePath(bh1 common.Hash, bh2 common.Hash) bool {
 	return true
->>>>>>> 8e1f2639
 }