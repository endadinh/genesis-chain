--- conflicted
+++ resolved
@@ -44,16 +44,7 @@
 type TxDataMatch struct {
 	Order  []byte // serialized data of order has been processed in this tx
 	Trades []map[string]string
-<<<<<<< HEAD
-	ObOld  common.Hash
-	ObNew  common.Hash
-	AskOld common.Hash
-	AskNew common.Hash
-	BidOld common.Hash
-	BidNew common.Hash
-	RejectedOders []map[string]string
-=======
->>>>>>> 8a105243
+	RejectedOders []*tomox_state.OrderItem
 }
 
 type TxMatchBatch struct {
@@ -363,22 +354,20 @@
 			return err
 		}
 
-<<<<<<< HEAD
-		// 3. put rejected orders to db and update status REJECTED
-		rejectedOders := txDataMatch.GetRejectedOrders()
-		log.Debug("Got rejected orders", "number", len(rejectedOders), "trades", rejectedOders)
-
-		// updateRejectedOrders
-		for _, rejectedOder := range rejectedOders {
-			// update order status of relating orders
-		if err := tomox.updateRejectedOrders(rejectedOder[TradeMakerOrderHash], filledAmount); err != nil {
-			return err
-		}
-=======
 		log.Debug("TRADE history", "order", order, "trade", tradeRecord)
 		if err := db.PutObject(EmptyKey(), tradeRecord); err != nil {
 			return fmt.Errorf("SDKNode: failed to store tradeRecord %s", err.Error())
->>>>>>> 8a105243
+		}
+	}
+	// 3. put rejected orders to db and update status REJECTED
+	rejectedOders := txDataMatch.GetRejectedOrders()
+	log.Debug("Got rejected orders", "number", len(rejectedOders), "trades", rejectedOders)
+
+	// updateRejectedOrders
+	for _, rejectedOder := range rejectedOders {
+		// update order status of relating orders
+		if err := tomox.updateRejectedOrders(rejectedOder.Hash); err != nil {
+			return err
 		}
 	}
 	return nil
@@ -443,26 +432,6 @@
 	return tomox_state.EmptyRoot, nil
 }
 
-<<<<<<< HEAD
-func (tomox *TomoX) updateRejectedOrders(hashString string) error {
-	log.Debug("updateRejectedOrders", "hash", hashString)
-	db := tomox.GetDB()
-	orderHashBytes, err := hex.DecodeString(hashString)
-	if err != nil {
-		return fmt.Errorf("SDKNode: failed to decode orderKey. Key: %s", hashString)
-	}
-	val, err := db.GetObject(orderHashBytes, &tomox_state.OrderItem{}, false, common.Hash{})
-	if err != nil || val == nil {
-		return fmt.Errorf("SDKNode: failed to get order. Key: %s", hashString)
-	}
-	rejectedOder := val.(*tomox_state.OrderItem)
-	rejectedOder.Status = OrderStatusRejected
-
-	if err = db.PutObject(rejectedOder.Hash.Bytes(), rejectedOder, false, common.Hash{}); err != nil {
-		return fmt.Errorf("SDKNode: failed to update rejectedOder to sdkNode %s", err.Error())
-	}
-	return nil
-=======
 func (tomox *TomoX) UpdateOrderCache(pair string, orderId uint64, txhash common.Hash, lastState OrderHistoryItem) {
 	var orderCacheAtTxHash map[common.Hash]OrderHistoryItem
 	c, ok := tomox.orderCache.Get(txhash)
@@ -511,5 +480,19 @@
 	log.Debug("Tomox reorg: DeleteTradeByTxHash", "txhash", txhash.Hex())
 	db.DeleteTradeByTxHash(txhash)
 
->>>>>>> 8a105243
+}
+func (tomox *TomoX) updateRejectedOrders(hash common.Hash) error {
+	log.Debug("updateRejectedOrders", "hash", hash)
+	db := tomox.GetDB()
+	val, err := db.GetObject(hash.Bytes(), &tomox_state.OrderItem{})
+	if err != nil || val == nil {
+		return fmt.Errorf("SDKNode: failed to get order. Key: %s", hash)
+	}
+	rejectedOder := val.(*tomox_state.OrderItem)
+	rejectedOder.Status = OrderStatusRejected
+
+	if err = db.PutObject(rejectedOder.Hash.Bytes(), rejectedOder); err != nil {
+		return fmt.Errorf("SDKNode: failed to update rejectedOder to sdkNode %s", err.Error())
+	}
+	return nil
 }