package tomox

import (
	"errors"
	"fmt"
	"github.com/ethereum/go-ethereum/core/types"
	"github.com/ethereum/go-ethereum/p2p"
	"github.com/ethereum/go-ethereum/tomox/tomox_state"
	"gopkg.in/karalabe/cookiejar.v2/collections/prque"
	"math/big"
	"strconv"
	"time"

	"github.com/ethereum/go-ethereum/common"
	"github.com/ethereum/go-ethereum/core/state"
	"github.com/ethereum/go-ethereum/log"
	"github.com/ethereum/go-ethereum/rpc"
	lru "github.com/hashicorp/golang-lru"
	"golang.org/x/sync/syncmap"
)

const (
	ProtocolName       = "tomox"
	ProtocolVersion    = uint64(1)
	ProtocolVersionStr = "1.0"
	overflowIdx         // Indicator of message queue overflow
)

var (
	ErrNonceTooHigh = errors.New("nonce too high")
	ErrNonceTooLow  = errors.New("nonce too low")
)

type Config struct {
	DataDir        string `toml:",omitempty"`
	DBEngine       string `toml:",omitempty"`
	DBName         string `toml:",omitempty"`
	ConnectionUrl  string `toml:",omitempty"`
	ReplicaSetName string `toml:",omitempty"`
}

type TxDataMatch struct {
	Order  []byte // serialized data of order has been processed in this tx
	Trades []map[string]string
	RejectedOders []*tomox_state.OrderItem
}

type TxMatchBatch struct {
	Data      []TxDataMatch
	Timestamp int64
	TxHash    common.Hash
}

// DefaultConfig represents (shocker!) the default configuration.
var DefaultConfig = Config{
	DataDir: "",
}

type TomoX struct {
	// Order related
	db         OrderDao
	mongodb    OrderDao
	Triegc     *prque.Prque         // Priority queue mapping block numbers to tries to gc
	StateCache tomox_state.Database // State database to reuse between imports (contains state cache)    *tomox_state.TomoXStateDB

	orderNonce map[common.Address]*big.Int

	sdkNode           bool
	settings          syncmap.Map // holds configuration settings that can be dynamically changed
	tokenDecimalCache *lru.Cache
	orderCache        *lru.Cache
}

func (tomox *TomoX) Protocols() []p2p.Protocol {
	return []p2p.Protocol{}
}

func (tomox *TomoX) Start(server *p2p.Server) error {
	return nil
}

func (tomox *TomoX) Stop() error {
	return nil
}

func NewLDBEngine(cfg *Config) *BatchDatabase {
	datadir := cfg.DataDir
	batchDB := NewBatchDatabaseWithEncode(datadir, 0)
	return batchDB
}

func NewMongoDBEngine(cfg *Config) *MongoDatabase {
	mongoDB, err := NewMongoDatabase(nil, cfg.DBName, cfg.ConnectionUrl, cfg.ReplicaSetName, 0)

	if err != nil {
		log.Crit("Failed to init mongodb engine", "err", err)
	}

	return mongoDB
}

func New(cfg *Config) *TomoX {
	tokenDecimalCache, _ := lru.New(defaultCacheLimit)
	orderCache, _ := lru.New(defaultCacheLimit)
	tomoX := &TomoX{
		orderNonce:        make(map[common.Address]*big.Int),
		Triegc:            prque.New(),
		tokenDecimalCache: tokenDecimalCache,
		orderCache:        orderCache,
	}

	// default DBEngine: levelDB
	tomoX.db = NewLDBEngine(cfg)
	tomoX.sdkNode = false

	if cfg.DBEngine == "mongodb" { // this is an add-on DBEngine for SDK nodes
		tomoX.mongodb = NewMongoDBEngine(cfg)
		tomoX.sdkNode = true
	}

	tomoX.StateCache = tomox_state.NewDatabase(tomoX.db)
	tomoX.settings.Store(overflowIdx, false)

	return tomoX
}

// Overflow returns an indication if the message queue is full.
func (tomox *TomoX) Overflow() bool {
	val, _ := tomox.settings.Load(overflowIdx)
	return val.(bool)
}

func (tomox *TomoX) IsSDKNode() bool {
	return tomox.sdkNode
}

func (tomox *TomoX) GetDB() OrderDao {
	return tomox.db
}

func (tomox *TomoX) GetMongoDB() OrderDao {
	return tomox.mongodb
}

// APIs returns the RPC descriptors the TomoX implementation offers
func (tomox *TomoX) APIs() []rpc.API {
	return []rpc.API{
		{
			Namespace: ProtocolName,
			Version:   ProtocolVersionStr,
			Service:   NewPublicTomoXAPI(tomox),
			Public:    true,
		},
	}
}

// Version returns the TomoX sub-protocols version number.
func (tomox *TomoX) Version() uint64 {
	return ProtocolVersion
}

func (tomox *TomoX) ProcessOrderPending(pending map[common.Address]types.OrderTransactions, statedb *state.StateDB, tomoXstatedb *tomox_state.TomoXStateDB) []TxDataMatch {
	txMatches := []TxDataMatch{}
	txs := types.NewOrderTransactionByNonce(types.OrderTxSigner{}, pending)
	for {
		tx := txs.Peek()
		if tx == nil {
			break
		}
		log.Debug("ProcessOrderPending start", "len", len(pending))
		log.Debug("Get pending orders to process", "address", tx.UserAddress(), "nonce", tx.Nonce())
		V, R, S := tx.Signature()

		bigstr := V.String()
		n, e := strconv.ParseInt(bigstr, 10, 8)
		if e != nil {
			continue
		}

		order := &tomox_state.OrderItem{
			Nonce:           big.NewInt(int64(tx.Nonce())),
			Quantity:        tx.Quantity(),
			Price:           tx.Price(),
			ExchangeAddress: tx.ExchangeAddress(),
			UserAddress:     tx.UserAddress(),
			BaseToken:       tx.BaseToken(),
			QuoteToken:      tx.QuoteToken(),
			Status:          tx.Status(),
			Side:            tx.Side(),
			Type:            tx.Type(),
			Hash:            tx.OrderHash(),
			OrderID:         tx.OrderID(),
			Signature: &tomox_state.Signature{
				V: byte(n),
				R: common.BigToHash(R),
				S: common.BigToHash(S),
			},
			PairName: tx.PairName(),
		}
		cancel := false
		if order.Status == OrderStatusCancelled {
			cancel = true
		}

		log.Info("Process order pending", "orderPending", order, "BaseToken", order.BaseToken.Hex(), "QuoteToken", order.QuoteToken)
		originalOrder := &tomox_state.OrderItem{}
		*originalOrder = *order
		originalOrder.Quantity = CloneBigInt(order.Quantity)

		if cancel {
			order.Status = OrderStatusCancelled
		}
		trades, _, err := ProcessOrder(statedb, tomoXstatedb, GetOrderBookHash(order.BaseToken, order.QuoteToken), order)

		switch err {
		case ErrNonceTooLow:
			// New head notification data race between the transaction pool and miner, shift
			log.Debug("Skipping order with low nonce", "sender", tx.UserAddress(), "nonce", tx.Nonce())
			txs.Shift()
			continue

		case ErrNonceTooHigh:
			// Reorg notification data race between the transaction pool and miner, skip account =
			log.Debug("Skipping order account with high nonce", "sender", tx.UserAddress(), "nonce", tx.Nonce())
			txs.Pop()
			continue

		case nil:
			// everything ok
			txs.Shift()

		default:
			// Strange error, discard the transaction and get the next in line (note, the
			// nonce-too-high clause will prevent us from executing in vain).
			log.Debug("Transaction failed, account skipped", "hash", tx.Hash(), "err", err)
			txs.Shift()
			continue
		}

		// orderID has been updated
		originalOrder.OrderID = order.OrderID
		originalOrderValue, err := EncodeBytesItem(originalOrder)
		if err != nil {
			log.Error("Can't encode", "order", originalOrder, "err", err)
			continue
		}
		txMatch := TxDataMatch{
			Order:  originalOrderValue,
			Trades: trades,
		}
		txMatches = append(txMatches, txMatch)

	}
	return txMatches
}

// there are 3 tasks need to complete to update data in SDK nodes after matching
// 1. txMatchData.Order: order has been processed. This order should be put to `orders` collection with status sdktypes.OrderStatusOpen
// 2. txMatchData.Trades: includes information of matched orders.
// 		a. PutObject them to `trades` collection
// 		b. Update status of regrading orders to sdktypes.OrderStatusFilled
func (tomox *TomoX) SyncDataToSDKNode(txDataMatch TxDataMatch, txHash common.Hash, txMatchTime time.Time, statedb *state.StateDB) error {
	var (
		// originTakerOrder: order get from db, nil if it doesn't exist
		// takerOrderInTx: order decoded from txdata
		// updatedTakerOrder: order with new status, filledAmount, CreatedAt, UpdatedAt. This will be inserted to db
		originTakerOrder, takerOrderInTx, updatedTakerOrder *tomox_state.OrderItem
		makerDirtyHashes                                    []string
		makerDirtyFilledAmount                              map[string]*big.Int
		err                                                 error
	)
	db := tomox.GetMongoDB()
	sc := db.InitBulk()

	// 1. put processed takerOrderInTx to db
	if takerOrderInTx, err = txDataMatch.DecodeOrder(); err != nil {
		log.Error("SDK node decode takerOrderInTx failed", "txDataMatch", txDataMatch)
		return fmt.Errorf("SDK node decode takerOrderInTx failed")
	}
	lastState := OrderHistoryItem{}
	val, err := db.GetObject(takerOrderInTx.Hash.Bytes(), &tomox_state.OrderItem{})
	if err == nil && val != nil {
		originTakerOrder = val.(*tomox_state.OrderItem)
		lastState = OrderHistoryItem{
			TxHash:       originTakerOrder.TxHash,
			FilledAmount: CloneBigInt(originTakerOrder.FilledAmount),
			Status:       originTakerOrder.Status,
		}
	}
	if originTakerOrder != nil {
		updatedTakerOrder = originTakerOrder
	} else {
		updatedTakerOrder = takerOrderInTx
	}

	if takerOrderInTx.Status != OrderStatusCancelled {
		updatedTakerOrder.Status = OrderStatusOpen
	} else {
		updatedTakerOrder.Status = OrderStatusCancelled
	}
	updatedTakerOrder.TxHash = txHash
	if updatedTakerOrder.CreatedAt.IsZero() {
		updatedTakerOrder.CreatedAt = txMatchTime
	}
	updatedTakerOrder.UpdatedAt = txMatchTime

	tomox.UpdateOrderCache(updatedTakerOrder.PairName, updatedTakerOrder.OrderID, txHash, lastState)

	// 2. put trades to db and update status to FILLED
	trades := txDataMatch.GetTrades()
	log.Debug("Got trades", "number", len(trades), "trades", trades)
	makerDirtyFilledAmount = make(map[string]*big.Int)
	for _, trade := range trades {
		// 2.a. put to trades
		tradeRecord := &Trade{}
		quantity := ToBigInt(trade[TradeQuantity])
		price := ToBigInt(trade[TradePrice])
		if price.Cmp(big.NewInt(0)) <= 0 || quantity.Cmp(big.NewInt(0)) <= 0 {
			return fmt.Errorf("trade misses important information. tradedPrice %v, tradedQuantity %v", price, quantity)
		}
		tradeRecord.Amount = quantity
		tradeRecord.PricePoint = price
		tradeRecord.PairName = updatedTakerOrder.PairName
		tradeRecord.BaseToken = updatedTakerOrder.BaseToken
		tradeRecord.QuoteToken = updatedTakerOrder.QuoteToken
		tradeRecord.Status = TradeStatusSuccess
		tradeRecord.Taker = updatedTakerOrder.UserAddress
		tradeRecord.Maker = common.HexToAddress(trade[TradeMaker])
		tradeRecord.TakerOrderHash = updatedTakerOrder.Hash
		tradeRecord.MakerOrderHash = common.HexToHash(trade[TradeMakerOrderHash])
		tradeRecord.TxHash = txHash
		tradeRecord.TakerOrderSide = updatedTakerOrder.Side
		tradeRecord.TakerExchange = updatedTakerOrder.ExchangeAddress
		tradeRecord.MakerExchange = common.HexToAddress(trade[TradeMakerExchange])

		// feeAmount: all fees are calculated in quoteToken
		quoteTokenQuantity := big.NewInt(0).Mul(quantity, price)
		quoteTokenQuantity = big.NewInt(0).Div(quoteTokenQuantity, common.BasePrice)
		takerFee := big.NewInt(0).Mul(quoteTokenQuantity, tomox_state.GetExRelayerFee(updatedTakerOrder.ExchangeAddress, statedb))
		takerFee = big.NewInt(0).Div(takerFee, common.TomoXBaseFee)
		tradeRecord.TakeFee = takerFee

		makerFee := big.NewInt(0).Mul(quoteTokenQuantity, tomox_state.GetExRelayerFee(common.HexToAddress(trade[TradeMakerExchange]), statedb))
		makerFee = big.NewInt(0).Div(makerFee, common.TomoXBaseFee)
		tradeRecord.MakeFee = makerFee
		if tradeRecord.CreatedAt.IsZero() {
			tradeRecord.CreatedAt = txMatchTime
		}
		tradeRecord.UpdatedAt = txMatchTime
		tradeRecord.Hash = tradeRecord.ComputeHash()

		log.Debug("TRADE history", "trade", tradeRecord)
		if err := db.PutObject(EmptyKey(), tradeRecord); err != nil {
			return fmt.Errorf("SDKNode: failed to store tradeRecord %s", err.Error())
		}

		// 2.b. update status and filledAmount
		filledAmount := quantity
		// maker dirty order
		makerFilledAmount := big.NewInt(0)
		if amount, ok := makerDirtyFilledAmount[trade[TradeMakerOrderHash]]; ok {
			makerFilledAmount = CloneBigInt(amount)
		}
		makerFilledAmount.Add(makerFilledAmount, filledAmount)
		makerDirtyFilledAmount[trade[TradeMakerOrderHash]] = makerFilledAmount
		makerDirtyHashes = append(makerDirtyHashes, trade[TradeMakerOrderHash])

		//updatedTakerOrder = tomox.updateMatchedOrder(updatedTakerOrder, filledAmount, txMatchTime, txHash)
		//  update filledAmount, status of takerOrder
		updatedTakerOrder.FilledAmount.Add(updatedTakerOrder.FilledAmount, filledAmount)
		if updatedTakerOrder.FilledAmount.Cmp(updatedTakerOrder.Quantity) < 0 {
			updatedTakerOrder.Status = OrderStatusPartialFilled
		} else {
			updatedTakerOrder.Status = OrderStatusFilled
		}
<<<<<<< HEAD
	}
	// 3. put rejected orders to db and update status REJECTED
	rejectedOders := txDataMatch.GetRejectedOrders()
	log.Debug("Got rejected orders", "number", len(rejectedOders), "trades", rejectedOders)

	if len(rejectedOders) > 0 {
		// updateRejectedOrders
		for _, rejectedOder := range rejectedOders {
			// update order status of relating orders
			if err := tomox.updateRejectedOrders(rejectedOder.Hash); err != nil {
				return fmt.Errorf("updateRejectedOrders %s", err.Error())
			}
		}
	}
	return nil
}
=======
>>>>>>> a6dc275e

	}
	log.Debug("PutObject processed takerOrder", "takerOrder", ToJSON(updatedTakerOrder))
	if err := db.PutObject(updatedTakerOrder.Hash.Bytes(), updatedTakerOrder); err != nil {
		return fmt.Errorf("SDKNode: failed to put processed takerOrder. Hash: %s Error: %s", updatedTakerOrder.Hash.Hex(), err.Error())
	}
	makerOrders := db.GetListOrderByHashes(makerDirtyHashes)
	for _, o := range makerOrders {
		lastState = OrderHistoryItem{
			TxHash:       o.TxHash,
			FilledAmount: CloneBigInt(o.FilledAmount),
			Status:       o.Status,
		}
		tomox.UpdateOrderCache(o.PairName, o.OrderID, txHash, lastState)
		o.TxHash = txHash
		o.UpdatedAt = txMatchTime
		o.FilledAmount.Add(o.FilledAmount, makerDirtyFilledAmount[o.Hash.Hex()])
		if o.FilledAmount.Cmp(o.Quantity) < 0 {
			o.Status = OrderStatusPartialFilled
		} else {
			o.Status = OrderStatusFilled
		}
		log.Debug("PutObject processed makerOrder", "makerOrder", ToJSON(o))
		if err := db.PutObject(o.Hash.Bytes(), o); err != nil {
			return fmt.Errorf("SDKNode: failed to put processed makerOrder. Hash: %s Error: %s", o.Hash.Hex(), err.Error())
		}
	}
	if err := db.CommitBulk(sc); err != nil {
		return fmt.Errorf("SDKNode fail to commit bulk update orders, trades at txhash %s . Error: %s", txHash.Hex(), err.Error())
	}
	return nil
}

func (tomox *TomoX) GetTomoxState(block *types.Block) (*tomox_state.TomoXStateDB, error) {
	root, err := tomox.GetTomoxStateRoot(block)
	if err != nil {
		return nil, err
	}
	if tomox.StateCache == nil {
		return nil, errors.New("Not initialized tomox")
	}
	return tomox_state.New(root, tomox.StateCache)
}

func (tomox *TomoX) GetTomoxStateRoot(block *types.Block) (common.Hash, error) {
	for _, tx := range block.Transactions() {
		if tx.To() != nil && tx.To().Hex() == common.TomoXStateAddr {
			if len(tx.Data()) > 0 {
				return common.BytesToHash(tx.Data()), nil
			}
		}
	}
	return tomox_state.EmptyRoot, nil
}

func (tomox *TomoX) UpdateOrderCache(pair string, orderId uint64, txhash common.Hash, lastState OrderHistoryItem) {
	var orderCacheAtTxHash map[common.Hash]OrderHistoryItem
	c, ok := tomox.orderCache.Get(txhash)
	if !ok || c == nil {
		orderCacheAtTxHash = make(map[common.Hash]OrderHistoryItem)
	} else {
		orderCacheAtTxHash = c.(map[common.Hash]OrderHistoryItem)
	}
	orderKey := GetOrderHistoryKey(pair, orderId)
	_, ok = orderCacheAtTxHash[orderKey]
	if !ok {
		orderCacheAtTxHash[orderKey] = lastState
	}
	tomox.orderCache.Add(txhash, orderCacheAtTxHash)
}

func (tomox *TomoX) RollbackReorgTxMatch(txhash common.Hash) {
	db := tomox.GetMongoDB()
	for _, order := range db.GetOrderByTxHash(txhash) {
		c, ok := tomox.orderCache.Get(txhash)
		log.Debug("Tomox reorg: rollback order", "txhash", txhash.Hex(), "order", ToJSON(order), "orderHistoryItem", c)
		if !ok {
			log.Debug("Tomox reorg: remove order due to no orderCache", "order", ToJSON(order))
			if err := db.DeleteObject(order.Hash.Bytes()); err != nil {
				log.Error("SDKNode: failed to remove reorg order", "err", err.Error(), "order", ToJSON(order))
			}
			continue
		}
		orderCacheAtTxHash := c.(map[common.Hash]OrderHistoryItem)
		orderHistoryItem, _ := orderCacheAtTxHash[GetOrderHistoryKey(order.PairName, order.OrderID)]
		if (orderHistoryItem == OrderHistoryItem{}) {
			log.Debug("Tomox reorg: remove order due to empty orderHistory", "order", ToJSON(order))
			if err := db.DeleteObject(order.Hash.Bytes()); err != nil {
				log.Error("SDKNode: failed to remove reorg order", "err", err.Error(), "order", ToJSON(order))
			}
			continue
		}
		order.TxHash = orderHistoryItem.TxHash
		order.Status = orderHistoryItem.Status
		order.FilledAmount = CloneBigInt(orderHistoryItem.FilledAmount)
		log.Debug("Tomox reorg: update order to the last orderHistoryItem", "order", ToJSON(order), "orderHistoryItem", orderHistoryItem)
		if err := db.PutObject(order.Hash.Bytes(), order); err != nil {
			log.Error("SDKNode: failed to update reorg order", "err", err.Error(), "order", ToJSON(order))
		}
	}
	log.Debug("Tomox reorg: DeleteTradeByTxHash", "txhash", txhash.Hex())
	db.DeleteTradeByTxHash(txhash)

}
func (tomox *TomoX) updateRejectedOrders(hash common.Hash) error {
	log.Debug("updateRejectedOrders", "hash", hash)
	db := tomox.GetMongoDB()
	val, err := db.GetObject(hash.Bytes(), &tomox_state.OrderItem{})
	if err != nil || val == nil {
		return fmt.Errorf("SDKNode: failed to get order. Key: %s", hash)
	}
	rejectedOder := val.(*tomox_state.OrderItem)
	rejectedOder.Status = OrderStatusRejected

	if err = db.PutObject(rejectedOder.Hash.Bytes(), rejectedOder); err != nil {
		return fmt.Errorf("SDKNode: failed to update rejectedOder to sdkNode %s", err.Error())
	}
	return nil
}<|MERGE_RESOLUTION|>--- conflicted
+++ resolved
@@ -373,7 +373,6 @@
 		} else {
 			updatedTakerOrder.Status = OrderStatusFilled
 		}
-<<<<<<< HEAD
 	}
 	// 3. put rejected orders to db and update status REJECTED
 	rejectedOders := txDataMatch.GetRejectedOrders()
@@ -387,12 +386,6 @@
 				return fmt.Errorf("updateRejectedOrders %s", err.Error())
 			}
 		}
-	}
-	return nil
-}
-=======
->>>>>>> a6dc275e
-
 	}
 	log.Debug("PutObject processed takerOrder", "takerOrder", ToJSON(updatedTakerOrder))
 	if err := db.PutObject(updatedTakerOrder.Hash.Bytes(), updatedTakerOrder); err != nil {
