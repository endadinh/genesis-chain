package tomox

import (
	"math/big"
	"strconv"
	"time"

	"github.com/tomochain/tomochain/consensus"

	"fmt"

	"github.com/tomochain/tomochain/common"
	"github.com/tomochain/tomochain/core/state"
	"github.com/tomochain/tomochain/log"
	"github.com/tomochain/tomochain/tomox/tradingstate"
)

func (tomox *TomoX) CommitOrder(coinbase common.Address, chain consensus.ChainContext, statedb *state.StateDB, tradingStateDB *tradingstate.TradingStateDB, orderBook common.Hash, order *tradingstate.OrderItem) ([]map[string]string, []*tradingstate.OrderItem, error) {
	tomoxSnap := tradingStateDB.Snapshot()
	dbSnap := statedb.Snapshot()
	trades, rejects, err := tomox.ApplyOrder(coinbase, chain, statedb, tradingStateDB, orderBook, order)
	if err != nil {
		tradingStateDB.RevertToSnapshot(tomoxSnap)
		statedb.RevertToSnapshot(dbSnap)
		return nil, nil, err
	}
	return trades, rejects, err
}

func (tomox *TomoX) ApplyOrder(coinbase common.Address, chain consensus.ChainContext, statedb *state.StateDB, tradingStateDB *tradingstate.TradingStateDB, orderBook common.Hash, order *tradingstate.OrderItem) ([]map[string]string, []*tradingstate.OrderItem, error) {
	var (
		rejects []*tradingstate.OrderItem
		trades  []map[string]string
		err     error
	)
	nonce := tradingStateDB.GetNonce(order.UserAddress.Hash())
	log.Debug("ApplyOrder", "addr", order.UserAddress, "statenonce", nonce, "ordernonce", order.Nonce)
	if big.NewInt(int64(nonce)).Cmp(order.Nonce) == -1 {
		log.Debug("ApplyOrder ErrNonceTooHigh", "nonce", order.Nonce)
		return nil, nil, ErrNonceTooHigh
	} else if big.NewInt(int64(nonce)).Cmp(order.Nonce) == 1 {
		log.Debug("ApplyOrder ErrNonceTooLow", "nonce", order.Nonce)
		return nil, nil, ErrNonceTooLow
	}
	// increase nonce
<<<<<<< HEAD
	tradingStateDB.SetNonce(order.UserAddress.Hash(), nonce + 1)

	tomoxSnap := tradingStateDB.Snapshot()
=======
	log.Debug("ApplyOrder setnonce", "nonce", nonce+1, "addr", order.UserAddress.Hex(), "status", order.Status, "oldnonce", nonce)
	tomoXstatedb.SetNonce(order.UserAddress.Hash(), nonce+1)
	tomoxSnap := tomoXstatedb.Snapshot()
>>>>>>> 9f729222
	dbSnap := statedb.Snapshot()
	defer func() {
		if err != nil {
			tradingStateDB.RevertToSnapshot(tomoxSnap)
			statedb.RevertToSnapshot(dbSnap)
		}
	}()
	if order.Status == tradingstate.OrderStatusCancelled {
		err, reject := tomox.ProcessCancelOrder(tradingStateDB, statedb, chain, coinbase, orderBook, order)
		if err != nil || reject {
			log.Debug("Reject cancelled order", "err", err)
			rejects = append(rejects, order)
		}
		return trades, rejects, nil
	}
	if order.Type != tradingstate.Market {
		if order.Price.Sign() == 0 || common.BigToHash(order.Price).Big().Cmp(order.Price) != 0 {
			log.Debug("Reject order price invalid", "price", order.Price)
			rejects = append(rejects, order)
			return trades, rejects, nil
		}
	}
	if order.Quantity.Sign() == 0 || common.BigToHash(order.Quantity).Big().Cmp(order.Quantity) != 0 {
		log.Debug("Reject order quantity invalid", "quantity", order.Quantity)
		rejects = append(rejects, order)
		return trades, rejects, nil
	}
	orderType := order.Type
	// if we do not use auto-increment orderid, we must set price slot to avoid conflict
	if orderType == tradingstate.Market {
		log.Debug("Process maket order", "side", order.Side, "quantity", order.Quantity, "price", order.Price)
		trades, rejects, err = tomox.processMarketOrder(coinbase, chain, statedb, tradingStateDB, orderBook, order)
		if err != nil {
			log.Debug("Reject market order", "err", err, "order", tradingstate.ToJSON(order))
			trades = []map[string]string{}
			rejects = append(rejects, order)
		}
	} else {
		log.Debug("Process limit order", "side", order.Side, "quantity", order.Quantity, "price", order.Price)
		trades, rejects, err = tomox.processLimitOrder(coinbase, chain, statedb, tradingStateDB, orderBook, order)
		if err != nil {
<<<<<<< HEAD
			log.Debug("Reject limit order", "err", err,  "order", tradingstate.ToJSON(order))
=======
			log.Debug("Reject limit order", "err", err, "order", tomox_state.ToJSON(order))
>>>>>>> 9f729222
			trades = []map[string]string{}
			rejects = append(rejects, order)
		}
	}

	return trades, rejects, nil
}

// processMarketOrder : process the market order
func (tomox *TomoX) processMarketOrder(coinbase common.Address, chain consensus.ChainContext, statedb *state.StateDB, tradingStateDB *tradingstate.TradingStateDB, orderBook common.Hash, order *tradingstate.OrderItem) ([]map[string]string, []*tradingstate.OrderItem, error) {
	var (
		trades     []map[string]string
		newTrades  []map[string]string
		rejects    []*tradingstate.OrderItem
		newRejects []*tradingstate.OrderItem
		err        error
	)
	quantityToTrade := order.Quantity
	side := order.Side
	// speedup the comparison, do not assign because it is pointer
	zero := tradingstate.Zero
	if side == tradingstate.Bid {
		bestPrice, volume := tradingStateDB.GetBestAskPrice(orderBook)
		log.Debug("processMarketOrder ", "side", side, "bestPrice", bestPrice, "quantityToTrade", quantityToTrade, "volume", volume)
		for quantityToTrade.Cmp(zero) > 0 && bestPrice.Cmp(zero) > 0 {
			quantityToTrade, newTrades, newRejects, err = tomox.processOrderList(coinbase, chain, statedb, tradingStateDB, tradingstate.Ask, orderBook, bestPrice, quantityToTrade, order)
			if err != nil {
				return nil, nil, err
			}
			trades = append(trades, newTrades...)
			rejects = append(rejects, newRejects...)
			bestPrice, volume = tradingStateDB.GetBestAskPrice(orderBook)
			log.Debug("processMarketOrder ", "side", side, "bestPrice", bestPrice, "quantityToTrade", quantityToTrade, "volume", volume)
		}
	} else {
		bestPrice, volume := tradingStateDB.GetBestBidPrice(orderBook)
		log.Debug("processMarketOrder ", "side", side, "bestPrice", bestPrice, "quantityToTrade", quantityToTrade, "volume", volume)
		for quantityToTrade.Cmp(zero) > 0 && bestPrice.Cmp(zero) > 0 {
			quantityToTrade, newTrades, newRejects, err = tomox.processOrderList(coinbase, chain, statedb, tradingStateDB, tradingstate.Bid, orderBook, bestPrice, quantityToTrade, order)
			if err != nil {
				return nil, nil, err
			}
			trades = append(trades, newTrades...)
			rejects = append(rejects, newRejects...)
			bestPrice, volume = tradingStateDB.GetBestBidPrice(orderBook)
			log.Debug("processMarketOrder ", "side", side, "bestPrice", bestPrice, "quantityToTrade", quantityToTrade, "volume", volume)
		}
	}
	return trades, newRejects, nil
}

// processLimitOrder : process the limit order, can change the quote
// If not care for performance, we should make a copy of quote to prevent further reference problem
func (tomox *TomoX) processLimitOrder(coinbase common.Address, chain consensus.ChainContext, statedb *state.StateDB, tradingStateDB *tradingstate.TradingStateDB, orderBook common.Hash, order *tradingstate.OrderItem) ([]map[string]string, []*tradingstate.OrderItem, error) {
	var (
		trades     []map[string]string
		newTrades  []map[string]string
		rejects    []*tradingstate.OrderItem
		newRejects []*tradingstate.OrderItem
		err        error
	)
	quantityToTrade := order.Quantity
	side := order.Side
	price := order.Price

	// speedup the comparison, do not assign because it is pointer
	zero := tradingstate.Zero

	if side == tradingstate.Bid {
		minPrice, volume := tradingStateDB.GetBestAskPrice(orderBook)
		log.Debug("processLimitOrder ", "side", side, "minPrice", minPrice, "orderPrice", price, "volume", volume)
		for quantityToTrade.Cmp(zero) > 0 && price.Cmp(minPrice) >= 0 && minPrice.Cmp(zero) > 0 {
			log.Debug("Min price in asks tree", "price", minPrice.String())
			quantityToTrade, newTrades, newRejects, err = tomox.processOrderList(coinbase, chain, statedb, tradingStateDB, tradingstate.Ask, orderBook, minPrice, quantityToTrade, order)
			if err != nil {
				return nil, nil, err
			}
			trades = append(trades, newTrades...)
			rejects = append(rejects, newRejects...)
			log.Debug("New trade found", "newTrades", newTrades, "quantityToTrade", quantityToTrade)
			minPrice, volume = tradingStateDB.GetBestAskPrice(orderBook)
			log.Debug("processLimitOrder ", "side", side, "minPrice", minPrice, "orderPrice", price, "volume", volume)
		}
	} else {
		maxPrice, volume := tradingStateDB.GetBestBidPrice(orderBook)
		log.Debug("processLimitOrder ", "side", side, "maxPrice", maxPrice, "orderPrice", price, "volume", volume)
		for quantityToTrade.Cmp(zero) > 0 && price.Cmp(maxPrice) <= 0 && maxPrice.Cmp(zero) > 0 {
			log.Debug("Max price in bids tree", "price", maxPrice.String())
			quantityToTrade, newTrades, newRejects, err = tomox.processOrderList(coinbase, chain, statedb, tradingStateDB, tradingstate.Bid, orderBook, maxPrice, quantityToTrade, order)
			if err != nil {
				return nil, nil, err
			}
			trades = append(trades, newTrades...)
			rejects = append(rejects, newRejects...)
			log.Debug("New trade found", "newTrades", newTrades, "quantityToTrade", quantityToTrade)
			maxPrice, volume = tradingStateDB.GetBestBidPrice(orderBook)
			log.Debug("processLimitOrder ", "side", side, "maxPrice", maxPrice, "orderPrice", price, "volume", volume)
		}
	}
	if quantityToTrade.Cmp(zero) > 0 {
		orderId := tradingStateDB.GetNonce(orderBook)
		order.OrderID = orderId + 1
		order.Quantity = quantityToTrade
		tradingStateDB.SetNonce(orderBook, orderId+1)
		orderIdHash := common.BigToHash(new(big.Int).SetUint64(order.OrderID))
		tradingStateDB.InsertOrderItem(orderBook, orderIdHash, *order)
		log.Debug("After matching, order (unmatched part) is now added to tree", "side", order.Side, "order", order)
	}
	return trades, rejects, nil
}

// processOrderList : process the order list
func (tomox *TomoX) processOrderList(coinbase common.Address, chain consensus.ChainContext, statedb *state.StateDB, tradingStateDB *tradingstate.TradingStateDB, side string, orderBook common.Hash, price *big.Int, quantityStillToTrade *big.Int, order *tradingstate.OrderItem) (*big.Int, []map[string]string, []*tradingstate.OrderItem, error) {
	quantityToTrade := tradingstate.CloneBigInt(quantityStillToTrade)
	log.Debug("Process matching between order and orderlist", "quantityToTrade", quantityToTrade)
	var (
		trades []map[string]string

		rejects []*tradingstate.OrderItem
	)
	for quantityToTrade.Sign() > 0 {
		orderId, amount, _ := tradingStateDB.GetBestOrderIdAndAmount(orderBook, price, side)
		var oldestOrder tradingstate.OrderItem
		if amount.Sign() > 0 {
			oldestOrder = tradingStateDB.GetOrder(orderBook, orderId)
		}
		log.Debug("found order ", "orderId ", orderId, "side", oldestOrder.Side, "amount", amount)
		if oldestOrder.Quantity == nil || oldestOrder.Quantity.Sign() == 0 && amount.Sign() == 0 {
			break
		}
		var (
			tradedQuantity    *big.Int
			maxTradedQuantity *big.Int
		)
		if quantityToTrade.Cmp(amount) <= 0 {
			maxTradedQuantity = tradingstate.CloneBigInt(quantityToTrade)
		} else {
			maxTradedQuantity = tradingstate.CloneBigInt(amount)
		}
		var quotePrice *big.Int
		if oldestOrder.QuoteToken.String() != common.TomoNativeAddress {
			quotePrice = tradingStateDB.GetLastPrice(tradingstate.GetTradingOrderBookHash(oldestOrder.QuoteToken, common.HexToAddress(common.TomoNativeAddress)))
			log.Debug("TryGet quotePrice QuoteToken/TOMO", "quotePrice", quotePrice)
			if (quotePrice == nil || quotePrice.Sign() == 0) && oldestOrder.BaseToken.String() != common.TomoNativeAddress {
				inversePrice := tradingStateDB.GetLastPrice(tradingstate.GetTradingOrderBookHash(common.HexToAddress(common.TomoNativeAddress), oldestOrder.QuoteToken))
				quoteTokenDecimal, err := tomox.GetTokenDecimal(chain, statedb, coinbase, oldestOrder.QuoteToken)
				if err != nil || quoteTokenDecimal.Sign() == 0 {
					return nil, nil, nil, fmt.Errorf("Fail to get tokenDecimal. Token: %v . Err: %v", oldestOrder.QuoteToken.String(), err)
				}
				log.Debug("TryGet inversePrice TOMO/QuoteToken", "inversePrice", inversePrice)
				if inversePrice != nil && inversePrice.Sign() > 0 {
					quotePrice = new(big.Int).Div(common.BasePrice, inversePrice)
					quotePrice = new(big.Int).Mul(quotePrice, quoteTokenDecimal)
					log.Debug("TryGet quotePrice after get inversePrice TOMO/QuoteToken", "quotePrice", quotePrice, "quoteTokenDecimal", quoteTokenDecimal)
				}
			}
		}
		tradedQuantity, rejectMaker, err := tomox.getTradeQuantity(quotePrice, coinbase, chain, statedb, order, &oldestOrder, maxTradedQuantity)
		if err != nil && err == tradingstate.ErrQuantityTradeTooSmall {
			if tradedQuantity.Cmp(maxTradedQuantity) == 0 {
				if quantityToTrade.Cmp(amount) == 0 { // reject Taker & maker
					rejects = append(rejects, order)
					quantityToTrade = tradingstate.Zero
					rejects = append(rejects, &oldestOrder)
					err = tradingStateDB.CancelOrder(orderBook, &oldestOrder)
					if err != nil {
						return nil, nil, nil, err
					}
					break
				} else if quantityToTrade.Cmp(amount) < 0 { // reject Taker
					rejects = append(rejects, order)
					quantityToTrade = tradingstate.Zero
					break
				} else { // reject maker
					rejects = append(rejects, &oldestOrder)
					err = tradingStateDB.CancelOrder(orderBook, &oldestOrder)
					if err != nil {
						return nil, nil, nil, err
					}
					continue
				}
			} else {
				if rejectMaker { // reject maker
					rejects = append(rejects, &oldestOrder)
					err = tradingStateDB.CancelOrder(orderBook, &oldestOrder)
					if err != nil {
						return nil, nil, nil, err
					}
					continue
				} else { // reject Taker
					rejects = append(rejects, order)
					quantityToTrade = tradingstate.Zero
					break
				}
			}
		} else if err != nil {
			return nil, nil, nil, err
		}
		if tradedQuantity.Sign() == 0 && !rejectMaker {
			log.Debug("Reject order Taker ", "tradedQuantity", tradedQuantity, "rejectMaker", rejectMaker)
			rejects = append(rejects, order)
			quantityToTrade = tradingstate.Zero
			break
		}
		if tradedQuantity.Sign() > 0 {
			quantityToTrade = tradingstate.Sub(quantityToTrade, tradedQuantity)
			tradingStateDB.SubAmountOrderItem(orderBook, orderId, price, tradedQuantity, side)
			tradingStateDB.SetLastPrice(orderBook, price)
			log.Debug("Update quantity for orderId", "orderId", orderId.Hex())
			log.Debug("TRADE", "orderBook", orderBook, "Taker price", price, "maker price", order.Price, "Amount", tradedQuantity, "orderId", orderId, "side", side)

			tradeRecord := make(map[string]string)
			tradeRecord[tradingstate.TradeTakerOrderHash] = order.Hash.Hex()
			tradeRecord[tradingstate.TradeMakerOrderHash] = oldestOrder.Hash.Hex()
			tradeRecord[tradingstate.TradeTimestamp] = strconv.FormatInt(time.Now().Unix(), 10)
			tradeRecord[tradingstate.TradeQuantity] = tradedQuantity.String()
			tradeRecord[tradingstate.TradeMakerExchange] = oldestOrder.ExchangeAddress.String()
			tradeRecord[tradingstate.TradeMaker] = oldestOrder.UserAddress.String()
			tradeRecord[tradingstate.TradeBaseToken] = oldestOrder.BaseToken.String()
			tradeRecord[tradingstate.TradeQuoteToken] = oldestOrder.QuoteToken.String()
			// maker price is actual price
			// Taker price is offer price
			// tradedPrice is always actual price
			tradeRecord[tradingstate.TradePrice] = oldestOrder.Price.String()
			tradeRecord[tradingstate.MakerOrderType] = oldestOrder.Type
			trades = append(trades, tradeRecord)

			oldAveragePrice, oldTotalQuantity := tradingStateDB.GetMediumPriceAndTotalAmount(orderBook)

			var newAveragePrice, newTotalQuantity *big.Int
			if oldAveragePrice == nil || oldAveragePrice.Sign() <= 0 || oldTotalQuantity == nil || oldTotalQuantity.Sign() <= 0{
				newAveragePrice = price
				newTotalQuantity = tradedQuantity
			} else {
				//volume = price * quantity
				//=> price = volume /quantity
				// averagePrice = totalVolume / totalQuantity
				// averagePrice = (oldVolume + newTradeVolume) / (oldQuantity + newTradeQuantity)
				// FIXME: average price formula
				// https://user-images.githubusercontent.com/17243442/72722447-ecb83700-3bb0-11ea-9273-1c1028dbade0.jpg

				oldVolume := new(big.Int).Mul(oldAveragePrice, oldTotalQuantity)
				newTradeVolume := new(big.Int).Mul(price, tradedQuantity)
				newTotalQuantity = new(big.Int).Add(oldTotalQuantity, tradedQuantity)
				newAveragePrice = new(big.Int).Div(new(big.Int).Add(oldVolume, newTradeVolume), newTotalQuantity)
			}

			tradingStateDB.SetMediumPrice(orderBook, newAveragePrice, newTotalQuantity)
		}
		if rejectMaker {
			rejects = append(rejects, &oldestOrder)
			err := tradingStateDB.CancelOrder(orderBook, &oldestOrder)
			if err != nil {
				return nil, nil, nil, err
			}
		}
	}
	return quantityToTrade, trades, rejects, nil
}

func (tomox *TomoX) getTradeQuantity(quotePrice *big.Int, coinbase common.Address, chain consensus.ChainContext, statedb *state.StateDB, takerOrder *tradingstate.OrderItem, makerOrder *tradingstate.OrderItem, quantityToTrade *big.Int) (*big.Int, bool, error) {
	baseTokenDecimal, err := tomox.GetTokenDecimal(chain, statedb, coinbase, makerOrder.BaseToken)
	if err != nil || baseTokenDecimal.Sign() == 0 {
		return tradingstate.Zero, false, fmt.Errorf("Fail to get tokenDecimal. Token: %v . Err: %v", makerOrder.BaseToken.String(), err)
	}
	quoteTokenDecimal, err := tomox.GetTokenDecimal(chain, statedb, coinbase, makerOrder.QuoteToken)
	if err != nil || quoteTokenDecimal.Sign() == 0 {
		return tradingstate.Zero, false, fmt.Errorf("Fail to get tokenDecimal. Token: %v . Err: %v", makerOrder.QuoteToken.String(), err)
	}
	if makerOrder.QuoteToken.String() == common.TomoNativeAddress {
		quotePrice = quoteTokenDecimal
	}
	if takerOrder.ExchangeAddress.String() == makerOrder.ExchangeAddress.String() {
		if err := tradingstate.CheckRelayerFee(takerOrder.ExchangeAddress, new(big.Int).Mul(common.RelayerFee, big.NewInt(2)), statedb); err != nil {
			log.Debug("Reject order Taker Exchnage = Maker Exchange , relayer not enough fee ", "err", err)
			return tradingstate.Zero, false, nil
		}
	} else {
		if err := tradingstate.CheckRelayerFee(takerOrder.ExchangeAddress, common.RelayerFee, statedb); err != nil {
			log.Debug("Reject order Taker , relayer not enough fee ", "err", err)
			return tradingstate.Zero, false, nil
		}
		if err := tradingstate.CheckRelayerFee(makerOrder.ExchangeAddress, common.RelayerFee, statedb); err != nil {
			log.Debug("Reject order maker , relayer not enough fee ", "err", err)
			return tradingstate.Zero, true, nil
		}
	}
	takerFeeRate := tradingstate.GetExRelayerFee(takerOrder.ExchangeAddress, statedb)
	makerFeeRate := tradingstate.GetExRelayerFee(makerOrder.ExchangeAddress, statedb)
	var takerBalance, makerBalance *big.Int
	switch takerOrder.Side {
	case tradingstate.Bid:
		takerBalance = tradingstate.GetTokenBalance(takerOrder.UserAddress, makerOrder.QuoteToken, statedb)
		makerBalance = tradingstate.GetTokenBalance(makerOrder.UserAddress, makerOrder.BaseToken, statedb)
	case tradingstate.Ask:
		takerBalance = tradingstate.GetTokenBalance(takerOrder.UserAddress, makerOrder.BaseToken, statedb)
		makerBalance = tradingstate.GetTokenBalance(makerOrder.UserAddress, makerOrder.QuoteToken, statedb)
	default:
		takerBalance = big.NewInt(0)
		makerBalance = big.NewInt(0)
	}
	quantity, rejectMaker := GetTradeQuantity(takerOrder.Side, takerFeeRate, takerBalance, makerOrder.Price, makerFeeRate, makerBalance, baseTokenDecimal, quantityToTrade)
	log.Debug("GetTradeQuantity", "side", takerOrder.Side, "takerBalance", takerBalance, "makerBalance", makerBalance, "BaseToken", makerOrder.BaseToken, "QuoteToken", makerOrder.QuoteToken, "quantity", quantity, "rejectMaker", rejectMaker, "quotePrice", quotePrice)
	if quantity.Sign() > 0 {
		// Apply Match Order
		settleBalanceResult, err := tradingstate.GetSettleBalance(quotePrice, takerOrder.Side, takerFeeRate, makerOrder.BaseToken, makerOrder.QuoteToken, makerOrder.Price, makerFeeRate, baseTokenDecimal, quoteTokenDecimal, quantity)
		log.Debug("GetSettleBalance", "settleBalanceResult", settleBalanceResult, "err", err)
		if err == nil {
			err = DoSettleBalance(coinbase, takerOrder, makerOrder, settleBalanceResult, statedb)
		}
		return quantity, rejectMaker, err
	}
	return quantity, rejectMaker, nil
}

func GetTradeQuantity(takerSide string, takerFeeRate *big.Int, takerBalance *big.Int, makerPrice *big.Int, makerFeeRate *big.Int, makerBalance *big.Int, baseTokenDecimal *big.Int, quantityToTrade *big.Int) (*big.Int, bool) {
	if takerSide == tradingstate.Bid {
		// maker InQuantity quoteTokenQuantity=(quantityToTrade*maker.Price/baseTokenDecimal)
		quoteTokenQuantity := new(big.Int).Mul(quantityToTrade, makerPrice)
		quoteTokenQuantity = new(big.Int).Div(quoteTokenQuantity, baseTokenDecimal)
		// Fee
		// charge on the token he/she has before the trade, in this case: quoteToken
		// charge on the token he/she has before the trade, in this case: baseToken
		// takerFee = quoteTokenQuantity*takerFeeRate/baseFee=(quantityToTrade*maker.Price/baseTokenDecimal) * makerFeeRate/baseFee
		takerFee := big.NewInt(0).Mul(quoteTokenQuantity, takerFeeRate)
		takerFee = big.NewInt(0).Div(takerFee, common.TomoXBaseFee)
		//takerOutTotal= quoteTokenQuantity + takerFee =  quantityToTrade*maker.Price/baseTokenDecimal + quantityToTrade*maker.Price/baseTokenDecimal * takerFeeRate/baseFee
		// = quantityToTrade *  maker.Price/baseTokenDecimal ( 1 +  takerFeeRate/baseFee)
		// = quantityToTrade * maker.Price * (baseFee + takerFeeRate ) / ( baseTokenDecimal * baseFee)
		takerOutTotal := new(big.Int).Add(quoteTokenQuantity, takerFee)
		makerOutTotal := quantityToTrade
		if takerBalance.Cmp(takerOutTotal) >= 0 && makerBalance.Cmp(makerOutTotal) >= 0 {
			return quantityToTrade, false
		} else if takerBalance.Cmp(takerOutTotal) < 0 && makerBalance.Cmp(makerOutTotal) >= 0 {
			newQuantityTrade := new(big.Int).Mul(takerBalance, baseTokenDecimal)
			newQuantityTrade = new(big.Int).Mul(newQuantityTrade, common.TomoXBaseFee)
			newQuantityTrade = new(big.Int).Div(newQuantityTrade, new(big.Int).Add(common.TomoXBaseFee, takerFeeRate))
			newQuantityTrade = new(big.Int).Div(newQuantityTrade, makerPrice)
			if newQuantityTrade.Sign() == 0 {
				log.Debug("Reject order Taker , not enough balance ", "takerSide", takerSide, "takerBalance", takerBalance, "takerOutTotal", takerOutTotal)
			}
			return newQuantityTrade, false
		} else if takerBalance.Cmp(takerOutTotal) >= 0 && makerBalance.Cmp(makerOutTotal) < 0 {
			log.Debug("Reject order maker , not enough balance ", "makerBalance", makerBalance, " makerOutTotal", makerOutTotal)
			return makerBalance, true
		} else {
			// takerBalance.Cmp(takerOutTotal) < 0 && makerBalance.Cmp(makerOutTotal) < 0
			newQuantityTrade := new(big.Int).Mul(takerBalance, baseTokenDecimal)
			newQuantityTrade = new(big.Int).Mul(newQuantityTrade, common.TomoXBaseFee)
			newQuantityTrade = new(big.Int).Div(newQuantityTrade, new(big.Int).Add(common.TomoXBaseFee, takerFeeRate))
			newQuantityTrade = new(big.Int).Div(newQuantityTrade, makerPrice)
			if newQuantityTrade.Cmp(makerBalance) <= 0 {
				if newQuantityTrade.Sign() == 0 {
					log.Debug("Reject order Taker , not enough balance ", "takerSide", takerSide, "takerBalance", takerBalance, "makerBalance", makerBalance, " newQuantityTrade ", newQuantityTrade)
				}
				return newQuantityTrade, false
			}
			log.Debug("Reject order maker , not enough balance ", "takerSide", takerSide, "takerBalance", takerBalance, "makerBalance", makerBalance, " newQuantityTrade ", newQuantityTrade)
			return makerBalance, true
		}
	} else {
		// Taker InQuantity
		// quoteTokenQuantity = quantityToTrade * makerPrice / baseTokenDecimal
		quoteTokenQuantity := new(big.Int).Mul(quantityToTrade, makerPrice)
		quoteTokenQuantity = new(big.Int).Div(quoteTokenQuantity, baseTokenDecimal)
		// maker InQuantity

		// Fee
		// charge on the token he/she has before the trade, in this case: baseToken
		// makerFee = quoteTokenQuantity * makerFeeRate / baseFee = quantityToTrade * makerPrice / baseTokenDecimal * makerFeeRate / baseFee
		// charge on the token he/she has before the trade, in this case: quoteToken
		makerFee := new(big.Int).Mul(quoteTokenQuantity, makerFeeRate)
		makerFee = new(big.Int).Div(makerFee, common.TomoXBaseFee)

		takerOutTotal := quantityToTrade
		// makerOutTotal = quoteTokenQuantity + makerFee  = quantityToTrade * makerPrice / baseTokenDecimal + quantityToTrade * makerPrice / baseTokenDecimal * makerFeeRate / baseFee
		// =  quantityToTrade * makerPrice / baseTokenDecimal * (1+makerFeeRate / baseFee)
		// = quantityToTrade  * makerPrice * (baseFee + makerFeeRate) / ( baseTokenDecimal * baseFee )
		makerOutTotal := new(big.Int).Add(quoteTokenQuantity, makerFee)
		if takerBalance.Cmp(takerOutTotal) >= 0 && makerBalance.Cmp(makerOutTotal) >= 0 {
			return quantityToTrade, false
		} else if takerBalance.Cmp(takerOutTotal) < 0 && makerBalance.Cmp(makerOutTotal) >= 0 {
			if takerBalance.Sign() == 0 {
				log.Debug("Reject order Taker , not enough balance ", "takerSide", takerSide, "takerBalance", takerBalance, "takerOutTotal", takerOutTotal)
			}
			return takerBalance, false
		} else if takerBalance.Cmp(takerOutTotal) >= 0 && makerBalance.Cmp(makerOutTotal) < 0 {
			newQuantityTrade := new(big.Int).Mul(makerBalance, baseTokenDecimal)
			newQuantityTrade = new(big.Int).Mul(newQuantityTrade, common.TomoXBaseFee)
			newQuantityTrade = new(big.Int).Div(newQuantityTrade, new(big.Int).Add(common.TomoXBaseFee, makerFeeRate))
			newQuantityTrade = new(big.Int).Div(newQuantityTrade, makerPrice)
			log.Debug("Reject order maker , not enough balance ", "makerBalance", makerBalance, " makerOutTotal", makerOutTotal)
			return newQuantityTrade, true
		} else {
			// takerBalance.Cmp(takerOutTotal) < 0 && makerBalance.Cmp(makerOutTotal) < 0
			newQuantityTrade := new(big.Int).Mul(makerBalance, baseTokenDecimal)
			newQuantityTrade = new(big.Int).Mul(newQuantityTrade, common.TomoXBaseFee)
			newQuantityTrade = new(big.Int).Div(newQuantityTrade, new(big.Int).Add(common.TomoXBaseFee, makerFeeRate))
			newQuantityTrade = new(big.Int).Div(newQuantityTrade, makerPrice)
			if newQuantityTrade.Cmp(takerBalance) <= 0 {
				log.Debug("Reject order maker , not enough balance ", "takerSide", takerSide, "takerBalance", takerBalance, "makerBalance", makerBalance, " newQuantityTrade ", newQuantityTrade)
				return newQuantityTrade, true
			}
			if takerBalance.Sign() == 0 {
				log.Debug("Reject order Taker , not enough balance ", "takerSide", takerSide, "takerBalance", takerBalance, "makerBalance", makerBalance, " newQuantityTrade ", newQuantityTrade)
			}
			return takerBalance, false
		}
	}
}

func DoSettleBalance(coinbase common.Address, takerOrder, makerOrder *tradingstate.OrderItem, settleBalance *tradingstate.SettleBalance, statedb *state.StateDB) error {
	takerExOwner := tradingstate.GetRelayerOwner(takerOrder.ExchangeAddress, statedb)
	makerExOwner := tradingstate.GetRelayerOwner(makerOrder.ExchangeAddress, statedb)
	matchingFee := big.NewInt(0)
	// masternodes charges fee of both 2 relayers. If maker and Taker are on same relayer, that relayer is charged fee twice
	matchingFee = new(big.Int).Add(matchingFee, common.RelayerFee)
	matchingFee = new(big.Int).Add(matchingFee, common.RelayerFee)

	if common.EmptyHash(takerExOwner.Hash()) || common.EmptyHash(makerExOwner.Hash()) {
		return fmt.Errorf("Echange owner empty , Taker: %v , maker : %v ", takerExOwner, makerExOwner)
	}
	mapBalances := map[common.Address]map[common.Address]*big.Int{}
	//Checking balance
	newTakerInTotal, err := tradingstate.CheckAddTokenBalance(takerOrder.UserAddress, settleBalance.Taker.InTotal, settleBalance.Taker.InToken, statedb, mapBalances)
	if err != nil {
		return err
	}
	if mapBalances[settleBalance.Taker.InToken] == nil {
		mapBalances[settleBalance.Taker.InToken] = map[common.Address]*big.Int{}
	}
	mapBalances[settleBalance.Taker.InToken][takerOrder.UserAddress] = newTakerInTotal
	newTakerOutTotal, err := tradingstate.CheckSubTokenBalance(takerOrder.UserAddress, settleBalance.Taker.OutTotal, settleBalance.Taker.OutToken, statedb, mapBalances)
	if err != nil {
		return err
	}
	if mapBalances[settleBalance.Taker.OutToken] == nil {
		mapBalances[settleBalance.Taker.OutToken] = map[common.Address]*big.Int{}
	}
	mapBalances[settleBalance.Taker.OutToken][takerOrder.UserAddress] = newTakerOutTotal
	newMakerInTotal, err := tradingstate.CheckAddTokenBalance(makerOrder.UserAddress, settleBalance.Maker.InTotal, settleBalance.Maker.InToken, statedb, mapBalances)
	if err != nil {
		return err
	}
	if mapBalances[settleBalance.Maker.InToken] == nil {
		mapBalances[settleBalance.Maker.InToken] = map[common.Address]*big.Int{}
	}
	mapBalances[settleBalance.Maker.InToken][makerOrder.UserAddress] = newMakerInTotal
	newMakerOutTotal, err := tradingstate.CheckSubTokenBalance(makerOrder.UserAddress, settleBalance.Maker.OutTotal, settleBalance.Maker.OutToken, statedb, mapBalances)
	if err != nil {
		return err
	}
	if mapBalances[settleBalance.Maker.OutToken] == nil {
		mapBalances[settleBalance.Maker.OutToken] = map[common.Address]*big.Int{}
	}
	mapBalances[settleBalance.Maker.OutToken][makerOrder.UserAddress] = newMakerOutTotal
	newTakerFee, err := tradingstate.CheckAddTokenBalance(takerExOwner, settleBalance.Taker.Fee, makerOrder.QuoteToken, statedb, mapBalances)
	if err != nil {
		return err
	}
	if mapBalances[makerOrder.QuoteToken] == nil {
		mapBalances[makerOrder.QuoteToken] = map[common.Address]*big.Int{}
	}
	mapBalances[makerOrder.QuoteToken][takerExOwner] = newTakerFee
	newMakerFee, err := tradingstate.CheckAddTokenBalance(makerExOwner, settleBalance.Maker.Fee, makerOrder.QuoteToken, statedb, mapBalances)
	if err != nil {
		return err
	}
	mapBalances[makerOrder.QuoteToken][makerExOwner] = newMakerFee

	mapRelayerFee := map[common.Address]*big.Int{}
	newRelayerTakerFee, err := tradingstate.CheckSubRelayerFee(takerOrder.ExchangeAddress, common.RelayerFee, statedb, mapRelayerFee)
	if err != nil {
		return err
	}
	mapRelayerFee[takerOrder.ExchangeAddress] = newRelayerTakerFee
	newRelayerMakerFee, err := tradingstate.CheckSubRelayerFee(makerOrder.ExchangeAddress, common.RelayerFee, statedb, mapRelayerFee)
	if err != nil {
		return err
	}
	mapRelayerFee[makerOrder.ExchangeAddress] = newRelayerMakerFee
	tradingstate.SetSubRelayerFee(takerOrder.ExchangeAddress, newRelayerTakerFee, common.RelayerFee, statedb)
	tradingstate.SetSubRelayerFee(makerOrder.ExchangeAddress, newRelayerMakerFee, common.RelayerFee, statedb)

	masternodeOwner := statedb.GetOwner(coinbase)
	statedb.AddBalance(masternodeOwner, matchingFee)

	tradingstate.SetTokenBalance(takerOrder.UserAddress, newTakerInTotal, settleBalance.Taker.InToken, statedb)
	tradingstate.SetTokenBalance(takerOrder.UserAddress, newTakerOutTotal, settleBalance.Taker.OutToken, statedb)

	tradingstate.SetTokenBalance(makerOrder.UserAddress, newMakerInTotal, settleBalance.Maker.InToken, statedb)
	tradingstate.SetTokenBalance(makerOrder.UserAddress, newMakerOutTotal, settleBalance.Maker.OutToken, statedb)

	// add balance for relayers
	//log.Debug("ApplyTomoXMatchedTransaction settle fee for relayers",
	//	"takerRelayerOwner", takerExOwner,
	//	"takerFeeToken", quoteToken, "takerFee", settleBalanceResult[takerAddr][tomox.Fee].(*big.Int),
	//	"makerRelayerOwner", makerExOwner,
	//	"makerFeeToken", quoteToken, "makerFee", settleBalanceResult[makerAddr][tomox.Fee].(*big.Int))
	// takerFee
	tradingstate.SetTokenBalance(takerExOwner, newTakerFee, makerOrder.QuoteToken, statedb)
	tradingstate.SetTokenBalance(makerExOwner, newMakerFee, makerOrder.QuoteToken, statedb)
	return nil
}

func (tomox *TomoX) ProcessCancelOrder(tradingStateDB *tradingstate.TradingStateDB, statedb *state.StateDB, chain consensus.ChainContext, coinbase common.Address, orderBook common.Hash, order *tradingstate.OrderItem) (error, bool) {
	if err := tradingstate.CheckRelayerFee(order.ExchangeAddress, common.RelayerCancelFee, statedb); err != nil {
		log.Debug("Relayer not enough fee when cancel order", "err", err)
		return nil, true
	}
	baseTokenDecimal, err := tomox.GetTokenDecimal(chain, statedb, coinbase, order.BaseToken)
	if err != nil || baseTokenDecimal.Sign() == 0 {
		log.Debug("Fail to get tokenDecimal ", "Token", order.BaseToken.String(), "err", err)
		return err, false
	}
	// order: basic order information (includes orderId, orderHash, baseToken, quoteToken) which user send to tomox to cancel order
	// originOrder: full order information getting from order trie
<<<<<<< HEAD
	originOrder := tradingStateDB.GetOrder(orderBook, common.BigToHash(new(big.Int).SetUint64(order.OrderID)))
	if originOrder == tradingstate.EmptyOrder {
		return fmt.Errorf("order not found. OrderId: %v. Base: %s. Quote: %s", order.OrderID, order.BaseToken, order.QuoteToken), false
=======
	originOrder := tomoXstatedb.GetOrder(orderBook, common.BigToHash(new(big.Int).SetUint64(order.OrderID)))
	if originOrder == tomox_state.EmptyOrder {
		return fmt.Errorf("order not found. OrderId: %v. Base: %s. Quote: %s", order.OrderID, order.BaseToken.Hex(), order.QuoteToken.Hex()), false
>>>>>>> 9f729222
	}
	var tokenBalance *big.Int
	switch originOrder.Side {
	case tradingstate.Ask:
		tokenBalance = tradingstate.GetTokenBalance(originOrder.UserAddress, originOrder.BaseToken, statedb)
	case tradingstate.Bid:
		tokenBalance = tradingstate.GetTokenBalance(originOrder.UserAddress, originOrder.QuoteToken, statedb)
	default:
		log.Debug("Not found order side", "Side", originOrder.Side)
		return nil, false
	}
	log.Debug("ProcessCancelOrder", "baseToken", originOrder.BaseToken, "quoteToken", originOrder.QuoteToken)
	feeRate := tradingstate.GetExRelayerFee(originOrder.ExchangeAddress, statedb)
	tokenCancelFee := getCancelFee(baseTokenDecimal, feeRate, &originOrder)
	if tokenBalance.Cmp(tokenCancelFee) < 0 {
		log.Debug("User not enough balance when cancel order", "Side", originOrder.Side, "balance", tokenBalance, "fee", tokenCancelFee)
		return nil, true
	}

	err = tradingStateDB.CancelOrder(orderBook, order)
	if err != nil {
		log.Debug("Error when cancel order", "order", order)
		return err, false
	}
	// relayers pay TOMO for masternode
	tradingstate.SubRelayerFee(originOrder.ExchangeAddress, common.RelayerCancelFee, statedb)
	masternodeOwner := statedb.GetOwner(coinbase)
	// relayers pay TOMO for masternode
	statedb.AddBalance(masternodeOwner, common.RelayerCancelFee)

	relayerOwner := tradingstate.GetRelayerOwner(originOrder.ExchangeAddress, statedb)
	switch originOrder.Side {
	case tradingstate.Ask:
		// users pay token (which they have) for relayer
		tradingstate.SubTokenBalance(originOrder.UserAddress, tokenCancelFee, originOrder.BaseToken, statedb)
		tradingstate.AddTokenBalance(relayerOwner, tokenCancelFee, originOrder.BaseToken, statedb)
	case tradingstate.Bid:
		// users pay token (which they have) for relayer
		tradingstate.SubTokenBalance(originOrder.UserAddress, tokenCancelFee, originOrder.QuoteToken, statedb)
		tradingstate.AddTokenBalance(relayerOwner, tokenCancelFee, originOrder.QuoteToken, statedb)
	default:
	}
	return nil, false
}

func getCancelFee(baseTokenDecimal *big.Int, feeRate *big.Int, order *tradingstate.OrderItem) *big.Int {
	cancelFee := big.NewInt(0)
	if order.Side == tradingstate.Ask {
		// SELL 1 BTC => TOMO ,,
		// order.Quantity =1 && fee rate =2
		// ==> cancel fee = 2/10000
		// order.Quantity already included baseToken decimal
		cancelFee = new(big.Int).Mul(order.Quantity, feeRate)
		cancelFee = new(big.Int).Div(cancelFee, common.TomoXBaseCancelFee)
	} else {
		// BUY 1 BTC => TOMO with Price : 10000
		// quoteTokenQuantity = 10000 && fee rate =2
		// => cancel fee =2
		quoteTokenQuantity := new(big.Int).Mul(order.Quantity, order.Price)
		quoteTokenQuantity = new(big.Int).Div(quoteTokenQuantity, baseTokenDecimal)
		// Fee
		// makerFee = quoteTokenQuantity * feeRate / baseFee = quantityToTrade * makerPrice / baseTokenDecimal * feeRate / baseFee
		cancelFee = new(big.Int).Mul(quoteTokenQuantity, feeRate)
		cancelFee = new(big.Int).Div(quoteTokenQuantity, common.TomoXBaseCancelFee)
	}
	return cancelFee
}

func (tomox *TomoX) UpdateMediumPriceBeforeEpoch(epochNumber uint64, tradingStateDB *tradingstate.TradingStateDB, statedb *state.StateDB) error {
	mapPairs, err := tradingstate.GetAllTradingPairs(statedb)
	log.Debug("UpdateMediumPriceBeforeEpoch", "len(mapPairs)", len(mapPairs))

	if err != nil {
		return err
	}
	epochPriceResult := map[common.Hash]*big.Int{}
	for orderbook, _ := range mapPairs {
		oldMediumPriceBeforeEpoch := tradingStateDB.GetMediumPriceBeforeEpoch(orderbook)
		mediumPriceCurrent, _ := tradingStateDB.GetMediumPriceAndTotalAmount(orderbook)

		// if there is no trade in this epoch, use average price of last epoch
		epochPriceResult[orderbook] = oldMediumPriceBeforeEpoch
		if mediumPriceCurrent.Sign() > 0 && mediumPriceCurrent.Cmp(oldMediumPriceBeforeEpoch) != 0 {
			log.Debug("UpdateMediumPriceBeforeEpoch", "mediumPriceCurrent", mediumPriceCurrent)
			tradingStateDB.SetMediumPriceBeforeEpoch(orderbook, mediumPriceCurrent)
			epochPriceResult[orderbook] = mediumPriceCurrent
		}
		tradingStateDB.SetMediumPrice(orderbook, tradingstate.Zero, tradingstate.Zero)
	}
	if tomox.IsSDKNode() {
		if err := tomox.LogEpochPrice(epochNumber, epochPriceResult); err != nil {
			log.Error("failed to update epochPrice", "err", err)
		}
	}
	return nil
}

// put average price of epoch to mongodb for tracking liquidation trades
// epochPriceResult: a map of epoch average price, key is orderbook hash , value is epoch average price
// orderbook hash genereted from baseToken, quoteToken at tomochain/tomox/tradingstate/common.go:214
func (tomox *TomoX) LogEpochPrice(epochNumber uint64, epochPriceResult map[common.Hash]*big.Int) error {
	db := tomox.GetMongoDB()
	sc := db.InitBulk()
	defer sc.Close()

	for orderbook, price := range epochPriceResult {
		if price.Sign() <= 0 {
			continue
		}
		epochPriceItem := &tradingstate.EpochPriceItem{
			Epoch:     epochNumber,
			Orderbook: orderbook,
			Price:     price,
		}
		epochPriceItem.Hash = epochPriceItem.ComputeHash()
		if err := db.PutObject(epochPriceItem.Hash, epochPriceItem); err != nil {
			return err
		}
	}
	if err := db.CommitBulk(); err != nil {
		return err
	}
	return nil
}<|MERGE_RESOLUTION|>--- conflicted
+++ resolved
@@ -43,15 +43,9 @@
 		return nil, nil, ErrNonceTooLow
 	}
 	// increase nonce
-<<<<<<< HEAD
-	tradingStateDB.SetNonce(order.UserAddress.Hash(), nonce + 1)
-
+	log.Debug("ApplyOrder setnonce", "nonce", nonce+1, "addr", order.UserAddress.Hex(), "status", order.Status, "oldnonce", nonce)
+	tradingStateDB.SetNonce(order.UserAddress.Hash(), nonce+1)
 	tomoxSnap := tradingStateDB.Snapshot()
-=======
-	log.Debug("ApplyOrder setnonce", "nonce", nonce+1, "addr", order.UserAddress.Hex(), "status", order.Status, "oldnonce", nonce)
-	tomoXstatedb.SetNonce(order.UserAddress.Hash(), nonce+1)
-	tomoxSnap := tomoXstatedb.Snapshot()
->>>>>>> 9f729222
 	dbSnap := statedb.Snapshot()
 	defer func() {
 		if err != nil {
@@ -93,11 +87,7 @@
 		log.Debug("Process limit order", "side", order.Side, "quantity", order.Quantity, "price", order.Price)
 		trades, rejects, err = tomox.processLimitOrder(coinbase, chain, statedb, tradingStateDB, orderBook, order)
 		if err != nil {
-<<<<<<< HEAD
-			log.Debug("Reject limit order", "err", err,  "order", tradingstate.ToJSON(order))
-=======
-			log.Debug("Reject limit order", "err", err, "order", tomox_state.ToJSON(order))
->>>>>>> 9f729222
+			log.Debug("Reject limit order", "err", err, "order", tradingstate.ToJSON(order))
 			trades = []map[string]string{}
 			rejects = append(rejects, order)
 		}
@@ -615,15 +605,9 @@
 	}
 	// order: basic order information (includes orderId, orderHash, baseToken, quoteToken) which user send to tomox to cancel order
 	// originOrder: full order information getting from order trie
-<<<<<<< HEAD
 	originOrder := tradingStateDB.GetOrder(orderBook, common.BigToHash(new(big.Int).SetUint64(order.OrderID)))
 	if originOrder == tradingstate.EmptyOrder {
-		return fmt.Errorf("order not found. OrderId: %v. Base: %s. Quote: %s", order.OrderID, order.BaseToken, order.QuoteToken), false
-=======
-	originOrder := tomoXstatedb.GetOrder(orderBook, common.BigToHash(new(big.Int).SetUint64(order.OrderID)))
-	if originOrder == tomox_state.EmptyOrder {
 		return fmt.Errorf("order not found. OrderId: %v. Base: %s. Quote: %s", order.OrderID, order.BaseToken.Hex(), order.QuoteToken.Hex()), false
->>>>>>> 9f729222
 	}
 	var tokenBalance *big.Int
 	switch originOrder.Side {
