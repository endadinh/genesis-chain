--- conflicted
+++ resolved
@@ -32,17 +32,8 @@
 	"github.com/ethereum/go-ethereum/crypto"
 	"github.com/ethereum/go-ethereum/log"
 	"github.com/ethereum/go-ethereum/params"
-<<<<<<< HEAD
 	"github.com/ethereum/go-ethereum/tomox"
 	"github.com/ethereum/go-ethereum/tomox/tomox_state"
-	"math/big"
-)
-import (
-	"fmt"
-	"runtime"
-	"sync"
-=======
->>>>>>> 52396692
 )
 
 // StateProcessor is a basic Processor, which takes care of transitioning
@@ -236,10 +227,7 @@
 
 	// Apply the transaction to the current state (included in the env)
 	_, gas, failed, err := ApplyMessage(vmenv, msg, gp, coinbaseOwner)
-<<<<<<< HEAD
-
-=======
->>>>>>> 52396692
+
 	if err != nil {
 		return nil, 0, err, false
 	}
