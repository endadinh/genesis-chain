--- conflicted
+++ resolved
@@ -284,7 +284,7 @@
 }
 
 func TestMRPProveZERO(t *testing.T) {
-	EC = genECPrimeGroupKey(512)
+
 	mRangeProof, _ := MRPProve([]*big.Int{
 		new(big.Int).SetInt64(0),
 	})
@@ -293,7 +293,7 @@
 }
 
 func TestMRPProve_MAX_2_POW_64(t *testing.T) {
-	EC = genECPrimeGroupKey(512)
+
 	mRangeProof, _ := MRPProve([]*big.Int{
 		new(big.Int).SetUint64(0xFFFFFFFFFFFFFFFF),
 	})
@@ -302,7 +302,7 @@
 }
 
 func TestMRPProveOutOfSupportedRange(t *testing.T) {
-	EC = genECPrimeGroupKey(256)
+
 	value, _ := new(big.Int).SetString("FFFFFFFFFFFFFFFFFFFF", 16)
 	_, err := MRPProve([]*big.Int{
 		value,
@@ -311,7 +311,7 @@
 }
 
 func TestMRPProve_RANDOM(t *testing.T) {
-	EC = genECPrimeGroupKey(512)
+
 	mRangeProof, _ := MRPProve(Rand64Vector(1))
 	mv := MRPVerify(mRangeProof)
 	assert.Assert(t, mv, " MRProof incorrect")
@@ -342,7 +342,7 @@
 }
 
 func TestMRPProveValueNumberNotSupported(t *testing.T) {
-	EC = genECPrimeGroupKey(512)
+
 	_, err := MRPProve(Rand64Vector(3))
 	assert.Assert(t, err != nil, "MRProof incorrect - accepted 3 inputs")
 
@@ -500,28 +500,9 @@
 	return P
 }
 
-<<<<<<< HEAD
-/**
-END Utils for parsing data from json
-*/
-
-// func TestMRPProveFromJS(t *testing.T) {
-// 	EC = genECPrimeGroupKey(512)
-// 	mRangeProof := parseTestData("./bulletproof.json")
-// 	fmt.Printf("\n\n\n%+v\n\n\n", mRangeProof)
-// 	mv := MRPVerify(mRangeProof)
-// 	fmt.Printf("Value is between 1 and 2^%d-1: %t\n", VecLength, mv)
-
-// 	if mv {
-// 		fmt.Println("MRProof synced JS correct")
-// 	} else {
-// 		t.Error("MRProof synced JS incorrect")
-// 	}
-// }
-=======
 func TestMRPProveFromJS(t *testing.T) {
 	mRangeProof := parseTestData("./bulletproof.json")
-	EC = genECPrimeGroupKey(len(mRangeProof.Comms) * 64)
+
 	fmt.Printf("\n\n\n%+v\n\n\n", mRangeProof)
 	mv := MRPVerify(mRangeProof)
 	fmt.Printf("Value is between 1 and 2^%d-1: %t\n", VecLength, mv)
@@ -531,5 +512,4 @@
 	} else {
 		t.Error("MRProof synced JS incorrect")
 	}
-}
->>>>>>> 12efafda
+}