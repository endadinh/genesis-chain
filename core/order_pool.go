// Copyright 2014 The go-ethereum Authors
// This file is part of the go-ethereum library.
//
// The go-ethereum library is free software: you can redistribute it and/or modify
// it under the terms of the GNU Lesser General Public License as published by
// the Free Software Foundation, either version 3 of the License, or
// (at your option) any later version.
//
// The go-ethereum library is distributed in the hope that it will be useful,
// but WITHOUT ANY WARRANTY; without even the implied warranty of
// MERCHANTABILITY or FITNESS FOR A PARTICULAR PURPOSE. See the
// GNU Lesser General Public License for more details.
//
// You should have received a copy of the GNU Lesser General Public License
// along with the go-ethereum library. If not, see <http://www.gnu.org/licenses/>.

package core

import (
	"errors"
	"fmt"
<<<<<<< HEAD
=======
	"github.com/tomochain/tomochain/consensus"
	"github.com/tomochain/tomochain/consensus/posv"
	"github.com/tomochain/tomochain/tomox/tomox_state"
>>>>>>> 2d3f5f96
	"math/big"
	"sort"
	"sync"
	"time"

	"github.com/tomochain/tomochain/common"
	"github.com/tomochain/tomochain/core/state"
	"github.com/tomochain/tomochain/core/types"
	"github.com/tomochain/tomochain/event"
	"github.com/tomochain/tomochain/log"
	"github.com/tomochain/tomochain/params"
	"github.com/tomochain/tomochain/tomox/tomox_state"
	"gopkg.in/karalabe/cookiejar.v2/collections/prque"
)

var (
	// ErrInvalidOrderFormat is returned if the order transaction contains an invalid field.
	ErrInvalidOrderFormat      = errors.New("invalid order format")
	ErrInvalidOrderContent     = errors.New("invalid order content")
	ErrInvalidOrderSide        = errors.New("invalid order side")
	ErrInvalidOrderType        = errors.New("invalid order type")
	ErrInvalidOrderStatus      = errors.New("invalid order status")
	ErrInvalidOrderUserAddress = errors.New("invalid order user address")
	ErrInvalidOrderQuantity    = errors.New("invalid order quantity")
	ErrInvalidOrderPrice       = errors.New("invalid order price")
	ErrInvalidOrderHash        = errors.New("invalid order hash")
	ErrInvalidCancelledOrder   = errors.New("invalid cancel orderid")
)

var (
	OrderTypeLimit    = "LO"
	OrderTypeMarket   = "MO"
	OrderStatusNew    = "NEW"
	OrderStatusCancle = "CANCELLED"
	OrderSideBid      = "BUY"
	OrderSideAsk      = "SELL"
)

var (
	ErrPendingNonceTooLow = errors.New("pending nonce too low")
)

// OrderPoolConfig are the configuration parameters of the order transaction pool.
type OrderPoolConfig struct {
	NoLocals  bool          // Whether local transaction handling should be disabled
	Journal   string        // Journal of local transactions to survive node restarts
	Rejournal time.Duration // Time interval to regenerate the local transaction journal

	AccountSlots uint64 // Minimum number of executable transaction slots guaranteed per account
	GlobalSlots  uint64 // Maximum number of executable transaction slots for all accounts
	AccountQueue uint64 // Maximum number of non-executable transaction slots permitted per account
	GlobalQueue  uint64 // Maximum number of non-executable transaction slots for all accounts

	Lifetime time.Duration // Maximum amount of time non-executable transaction are queued
}

// blockChain_tomox add order state
type blockChainTomox interface {
	CurrentBlock() *types.Block
	GetBlock(hash common.Hash, number uint64) *types.Block
	OrderStateAt(block *types.Block) (*tomox_state.TomoXStateDB, error)
	StateAt(root common.Hash) (*state.StateDB, error)
	SubscribeChainHeadEvent(ch chan<- ChainHeadEvent) event.Subscription
	Engine() consensus.Engine
	// GetHeader returns the hash corresponding to their hash.
	GetHeader(common.Hash, uint64) *types.Header
	// CurrentHeader retrieves the current header from the local chain.
	CurrentHeader() *types.Header
	// Config retrieves the blockchain's chain configuration.
	Config() *params.ChainConfig
}

// DefaultOrderPoolConfig contains the default configurations for the transaction
// pool.
var DefaultOrderPoolConfig = OrderPoolConfig{
	Journal:   "",
	Rejournal: time.Hour,

	AccountSlots: 16,
	GlobalSlots:  4096,
	AccountQueue: 64,
	GlobalQueue:  1024,

	Lifetime: 3 * time.Hour,
}

// sanitize checks the provided user configurations and changes anything that's
// unreasonable or unworkable.
func (config *OrderPoolConfig) sanitize() OrderPoolConfig {
	conf := *config
	if conf.Rejournal < time.Second {
		log.Warn("Sanitizing invalid OrderPool journal time", "provided", conf.Rejournal, "updated", time.Second)
		conf.Rejournal = time.Second
	}
	return conf
}

// OrderPool contains all currently known transactions. Transactions
// enter the pool when they are received from the network or submitted
// locally. They exit the pool when they are included in the blockchain.
//
// The pool separates processable transactions (which can be applied to the
// current state) and future transactions. Transactions move between those
// two states over time as they are received and processed.
type OrderPool struct {
	config      OrderPoolConfig
	chainconfig *params.ChainConfig
	chain       blockChainTomox

	txFeed       event.Feed
	scope        event.SubscriptionScope
	chainHeadCh  chan ChainHeadEvent
	chainHeadSub event.Subscription
	signer       types.OrderSigner
	mu           sync.RWMutex

	currentRootState  *state.StateDB
	currentOrderState *tomox_state.TomoXStateDB      // Current order state in the blockchain head
	pendingState      *tomox_state.TomoXManagedState // Pending state tracking virtual nonces

	locals  *orderAccountSet // Set of local transaction to exempt from eviction rules
	journal *ordertxJournal  // Journal of local transaction to back up to disk

	pending   map[common.Address]*ordertxList         // All currently processable transactions
	queue     map[common.Address]*ordertxList         // Queued but non-processable transactions
	beats     map[common.Address]time.Time            // Last heartbeat from each known account
	all       map[common.Hash]*types.OrderTransaction // All transactions to allow lookups
	wg        sync.WaitGroup                          // for shutdown sync
	homestead bool
	IsSigner  func(address common.Address) bool
}

// NewOrderPool creates a new transaction pool to gather, sort and filter inbound
// transactions from the network.
func NewOrderPool(chainconfig *params.ChainConfig, chain blockChainTomox) *OrderPool {
	// Sanitize the input to ensure no vulnerable gas prices are set
	config := (&DefaultOrderPoolConfig).sanitize()
	log.Debug("NewOrderPool start...", "current block", chain.CurrentBlock().Header().Number)
	// Create the transaction pool with its initial settings
	pool := &OrderPool{
		config:      config,
		chainconfig: chainconfig,
		chain:       chain,
		signer:      types.OrderTxSigner{},
		pending:     make(map[common.Address]*ordertxList),
		queue:       make(map[common.Address]*ordertxList),
		beats:       make(map[common.Address]time.Time),
		all:         make(map[common.Hash]*types.OrderTransaction),
		chainHeadCh: make(chan ChainHeadEvent, chainHeadChanSize),
	}
	pool.locals = newOrderAccountSet(pool.signer)
	pool.reset(nil, chain.CurrentBlock())

	// If local transactions and journaling is enabled, load from disk
	if !config.NoLocals && config.Journal != "" {
		pool.journal = newOrderTxJournal(config.Journal)

		if err := pool.journal.load(pool.AddLocal); err != nil {
			log.Warn("Failed to load transaction journal", "err", err)
		}
		if err := pool.journal.rotate(pool.local()); err != nil {
			log.Warn("Failed to rotate transaction journal", "err", err)
		}
	}
	// Subscribe events from blockchain
	pool.chainHeadSub = pool.chain.SubscribeChainHeadEvent(pool.chainHeadCh)

	// Start the event loop and return
	pool.wg.Add(1)
	go pool.loop()

	return pool
}

// loop is the transaction pool's main event loop, waiting for and reacting to
// outside blockchain events as well as for various reporting and transaction
// eviction events.
func (pool *OrderPool) loop() {
	defer pool.wg.Done()

	// Start the stats reporting and transaction eviction tickers
	var prevPending, prevQueued int

	report := time.NewTicker(statsReportInterval)
	defer report.Stop()

	evict := time.NewTicker(evictionInterval)
	defer evict.Stop()

	journal := time.NewTicker(pool.config.Rejournal)
	defer journal.Stop()

	// Track the previous head headers for transaction reorgs
	head := pool.chain.CurrentBlock()

	// Keep waiting for and reacting to the various events
	for {
		select {
		// Handle ChainHeadEvent
		case ev := <-pool.chainHeadCh:
			if ev.Block != nil {
				pool.mu.Lock()
				if pool.chainconfig.IsHomestead(ev.Block.Number()) {
					pool.homestead = true
				}
				log.Debug("OrderPool new chain header reset pool", "old", head.Header().Number, "new", ev.Block.Header().Number)
				pool.reset(head, ev.Block)
				head = ev.Block

				pool.mu.Unlock()
			}
			// Be unsubscribed due to system stopped
		case <-pool.chainHeadSub.Err():
			return

			// Handle stats reporting ticks
		case <-report.C:
			pool.mu.RLock()
			pending, queued := pool.stats()
			pool.mu.RUnlock()
			if pending != prevPending || queued != prevQueued {
				log.Debug("Order pool status report", "executable", pending, "queued", queued)
				prevPending, prevQueued = pending, queued
			}

			// Handle inactive account transaction eviction
		case <-evict.C:
			pool.mu.Lock()
			for addr := range pool.queue {
				// Skip local transactions from the eviction mechanism
				if pool.locals.contains(addr) {
					continue
				}
				// Any non-locals old enough should be removed
				if time.Since(pool.beats[addr]) > pool.config.Lifetime {
					for _, tx := range pool.queue[addr].Flatten() {
						pool.removeTx(tx.Hash())
					}
				}
			}
			pool.mu.Unlock()

			// Handle local transaction journal rotation
		case <-journal.C:
			if pool.journal != nil {
				pool.mu.Lock()
				if err := pool.journal.rotate(pool.local()); err != nil {
					log.Warn("Failed to rotate local tx journal", "err", err)
				}
				pool.mu.Unlock()
			}
		}
	}
}

// reset retrieves the current state of the blockchain and ensures the content
// of the transaction pool is valid with regard to the chain state.
func (pool *OrderPool) reset(oldHead, newblock *types.Block) {
	if !pool.chainconfig.IsTIPTomoX(pool.chain.CurrentBlock().Number()) {
		return
	}
	// If we're reorging an old state, reinject all dropped transactions
	var reinject types.OrderTransactions

	// Initialize the internal state to the current head
	if newblock == nil {
		newblock = pool.chain.CurrentBlock()
	}
	newHead := newblock.Header()
	orderstate, err := pool.chain.OrderStateAt(newblock)
	if err != nil {
		log.Error("Failed to reset OrderPool state", "err", err)
		return
	}
	pool.currentOrderState = orderstate
	pool.pendingState = tomox_state.ManageState(orderstate)

	state, err := pool.chain.StateAt(newHead.Root)
	if err != nil {
		log.Error("Failed to reset pool state", "err", err)
		return
	}
	pool.currentRootState = state

	// Inject any transactions discarded due to reorgs
	log.Debug("Reinjecting stale transactions", "count", len(reinject))
	pool.addTxsLocked(reinject, false)

	// validate the pool of pending transactions, this will remove
	// any transactions that have been included in the block or
	// have been invalidated because of another transaction (e.g.
	// higher gas price)
	pool.demoteUnexecutables()

	// Update all accounts to the latest known pending nonce
	for addr, list := range pool.pending {
		txs := list.Flatten() // Heavy but will be cached and is needed by the miner anyway
		pool.pendingState.SetNonce(addr.Hash(), txs[len(txs)-1].Nonce()+1)
	}
	// Check the queue and move transactions over to the pending if possible
	// or remove those that have become invalid
	pool.promoteExecutables(nil)
}

// Stop terminates the transaction pool.
func (pool *OrderPool) Stop() {
	// Unsubscribe all subscriptions registered from OrderPool
	pool.scope.Close()

	// Unsubscribe subscriptions registered from blockchain
	pool.chainHeadSub.Unsubscribe()
	pool.wg.Wait()

	if pool.journal != nil {
		pool.journal.close()
	}
	log.Info("Transaction pool stopped")
}

// SubscribeTxPreEvent registers a subscription of TxPreEvent and
// starts sending event to the given channel.
func (pool *OrderPool) SubscribeTxPreEvent(ch chan<- OrderTxPreEvent) event.Subscription {
	return pool.scope.Track(pool.txFeed.Subscribe(ch))
}

// State returns the virtual managed state of the transaction pool.
func (pool *OrderPool) State() *tomox_state.TomoXManagedState {
	pool.mu.RLock()
	defer pool.mu.RUnlock()

	return pool.pendingState
}

// Stats retrieves the current pool stats, namely the number of pending and the
// number of queued (non-executable) transactions.
func (pool *OrderPool) Stats() (int, int) {
	pool.mu.RLock()
	defer pool.mu.RUnlock()

	return pool.stats()
}

// stats retrieves the current pool stats, namely the number of pending and the
// number of queued (non-executable) transactions.
func (pool *OrderPool) stats() (int, int) {
	pending := 0
	for _, list := range pool.pending {
		pending += list.Len()
	}
	queued := 0
	for _, list := range pool.queue {
		queued += list.Len()
	}
	return pending, queued
}

// Pending retrieves all currently processable transactions, groupped by origin
// account and sorted by nonce. The returned transaction set is a copy and can be
// freely modified by calling code.
func (pool *OrderPool) Pending() (map[common.Address]types.OrderTransactions, error) {
	pool.mu.Lock()
	defer pool.mu.Unlock()

	pending := make(map[common.Address]types.OrderTransactions)
	for addr, list := range pool.pending {
		pending[addr] = list.Flatten()
	}
	return pending, nil
}

// local retrieves all currently known local transactions, groupped by origin
// account and sorted by nonce. The returned transaction set is a copy and can be
// freely modified by calling code.
func (pool *OrderPool) local() map[common.Address]types.OrderTransactions {
	txs := make(map[common.Address]types.OrderTransactions)
	for addr := range pool.locals.accounts {
		if pending := pool.pending[addr]; pending != nil {
			txs[addr] = append(txs[addr], pending.Flatten()...)
		}
		if queued := pool.queue[addr]; queued != nil {
			txs[addr] = append(txs[addr], queued.Flatten()...)
		}
	}
	return txs
}

// GetSender get sender from transaction
func (pool *OrderPool) GetSender(tx *types.OrderTransaction) (common.Address, error) {
	from, err := types.OrderSender(pool.signer, tx)
	if err != nil {
		return common.Address{}, ErrInvalidSender
	}
	return from, nil
}

func (pool *OrderPool) validateOrder(tx *types.OrderTransaction) error {
	orderSide := tx.Side()
	orderType := tx.Type()
	orderStatus := tx.Status()
	price := tx.Price()
	quantity := tx.Quantity()
	statedb, err := pool.chain.StateAt(pool.chain.CurrentBlock().Root())
	if err != nil {
		return fmt.Errorf("failed to get statedb Error: %v", err)
	}
	if !tx.IsCancelledOrder() {
		if quantity == nil || quantity.Cmp(big.NewInt(0)) <= 0 {
			return ErrInvalidOrderQuantity
		}
		if orderType != OrderTypeMarket {
			if price == nil || price.Cmp(big.NewInt(0)) <= 0 {
				return ErrInvalidOrderPrice
			}
		}

		if orderSide != OrderSideAsk && orderSide != OrderSideBid {
			return ErrInvalidOrderSide
		}
		if orderType != OrderTypeLimit && orderType != OrderTypeMarket {
			return ErrInvalidOrderType
		}
		if err := tomox_state.VerifyPair(statedb, tx.ExchangeAddress(), tx.BaseToken(), tx.QuoteToken()); err != nil {
			return err
		}
	}

	if orderStatus != OrderStatusNew && orderStatus != OrderStatusCancle {
		return ErrInvalidOrderStatus
	}
	var signer = types.OrderTxSigner{}

	if !tx.IsCancelledOrder() {
		if !common.EmptyHash(tx.OrderHash()) {
			if signer.Hash(tx) != tx.OrderHash() {
				return ErrInvalidOrderHash
			}
		} else {
			tx.SetOrderHash(signer.Hash(tx))
		}

	} else {
		if tx.OrderID() == 0 {
			return ErrInvalidCancelledOrder
		}
	}

	from, _ := types.OrderSender(pool.signer, tx)
	if from != tx.UserAddress() {
		return ErrInvalidOrderUserAddress
	}

<<<<<<< HEAD
	if !tomox_state.IsValidRelayer(statedb, tx.ExchangeAddress()) {
		return fmt.Errorf("invalid relayer. ExchangeAddress: %s", tx.ExchangeAddress().Hex())
	}

=======
	cloneStateDb := pool.currentRootState.Copy()
	cloneTomoXStateDb := pool.currentOrderState.Copy()

	if !tomox_state.IsValidRelayer(cloneStateDb, tx.ExchangeAddress()) {
		return fmt.Errorf("invalid relayer. ExchangeAddress: %s", tx.ExchangeAddress().Hex())
	}
	if err := tomox_state.VerifyPair(cloneStateDb, tx.ExchangeAddress(), tx.BaseToken(), tx.QuoteToken()); err != nil {
		return err
	}
	posvEngine, ok := pool.chain.Engine().(*posv.Posv)
	if !ok {
		return ErrNotPoSV
	}
	tomoXServ := posvEngine.GetTomoXService()
	if tomoXServ == nil {
		return fmt.Errorf("tomox not found in order validation")
	}
	baseDecimal, err := tomoXServ.GetTokenDecimal(pool.chain, cloneStateDb, pool.chain.CurrentBlock().Header().Coinbase, tx.BaseToken())
	if err != nil {
		return fmt.Errorf("validateOrder: failed to get baseDecimal. err: %v", err)
	}
	quoteDecimal, err := tomoXServ.GetTokenDecimal(pool.chain, cloneStateDb, pool.chain.CurrentBlock().Header().Coinbase, tx.QuoteToken())
	if err != nil {
		return fmt.Errorf("validateOrder: failed to get quoteDecimal. err: %v", err)
	}
	if err := tomox_state.VerifyBalance(cloneStateDb, cloneTomoXStateDb, tx, baseDecimal, quoteDecimal); err != nil {
		return fmt.Errorf("not enough balance to make this order. OrderHash: %s. UserAddress: %s. PairName: %s. Err: %v", tx.Hash().Hex(), tx.UserAddress().Hex(), tx.PairName(), err)
	}
>>>>>>> 2d3f5f96
	return nil
}

// validateTx checks whether a transaction is valid according to the consensus
// rules and adheres to some heuristic limits of the local node (price and size).
func (pool *OrderPool) validateTx(tx *types.OrderTransaction, local bool) error {

	// check if sender is in black list
	if tx.From() != nil && common.Blacklist[*tx.From()] {
		return fmt.Errorf("Reject transaction with sender in black-list: %v", tx.From().Hex())
	}
	// Heuristic limit, reject transactions over 32KB to prevent DOS attacks
	if tx.Size() > 32*1024 {
		return ErrOversizedData
	}

	// Make sure the transaction is signed properly
	from, err := types.OrderSender(pool.signer, tx)
	if err != nil {
		return ErrInvalidSender
	}
	err = pool.validateOrder(tx)
	if err != nil {
		return err
	}
	// Ensure the transaction adheres to nonce ordering
	if pool.currentOrderState.GetNonce(from.Hash()) > tx.Nonce() {
		return ErrNonceTooLow
	}
	if pool.pendingState.GetNonce(from.Hash())+common.LimitThresholdNonceInQueue < tx.Nonce() {
		return ErrNonceTooHigh
	}

	return nil
}

// add validates a transaction and inserts it into the non-executable queue for
// later pending promotion and execution. If the transaction is a replacement for
// an already pending or queued one, it overwrites the previous and returns this
// so outer code doesn't uselessly call promote.
//
// If a newly added transaction is marked as local, its sending account will be
// whitelisted, preventing any associated transaction from being dropped out of
// the pool due to pricing constraints.
func (pool *OrderPool) add(tx *types.OrderTransaction, local bool) (bool, error) {
	// If the transaction is already known, discard it
	hash := tx.Hash()
	if pool.all[hash] != nil {
		log.Debug("Discarding already known transaction", "hash", hash)
		return false, fmt.Errorf("known transaction: %x", hash)
	}

	// If the transaction fails basic validation, discard it
	if err := pool.validateTx(tx, local); err != nil {
		log.Debug("Discarding invalid order transaction", "hash", hash, "userAddress", tx.UserAddress, "status", tx.Status, "err", err)
		invalidTxCounter.Inc(1)
		return false, err
	}
	from, _ := types.OrderSender(pool.signer, tx) // already validated

	// If the transaction pool is full, discard underpriced transactions
	if uint64(len(pool.all)) >= pool.config.GlobalSlots+pool.config.GlobalQueue {
	}
	// If the transaction is replacing an already pending one, do directly
	if list := pool.pending[from]; list != nil && list.Overlaps(tx) {
		inserted, old := list.Add(tx)
		if !inserted {
			pendingDiscardCounter.Inc(1)
			return false, ErrPendingNonceTooLow
		}
		if old != nil {
			delete(pool.all, old.Hash())
			pendingReplaceCounter.Inc(1)
		}
		pool.all[tx.Hash()] = tx
		pool.journalTx(from, tx)

		log.Debug("Pooled new executable transaction", "hash", hash, "useraddress", tx.UserAddress(), "nonce", tx.Nonce(), "status", tx.Status(), "orderid", tx.OrderID())
		return old != nil, nil

	}
	// New transaction isn't replacing a pending one, push into queue
	replace, err := pool.enqueueTx(hash, tx)
	if err != nil {
		return false, err
	}
	// Mark local addresses and journal local transactions
	if local {
		pool.locals.add(from)
	}
	pool.journalTx(from, tx)

	log.Debug("Pooled new future transaction", "hash", hash, "from", from)
	return replace, nil
}

// enqueueTx inserts a new transaction into the non-executable transaction queue.
//
// Note, this method assumes the pool lock is held!
func (pool *OrderPool) enqueueTx(hash common.Hash, tx *types.OrderTransaction) (bool, error) {
	// Try to insert the transaction into the future queue
	from, _ := types.OrderSender(pool.signer, tx) // already validated
	if pool.queue[from] == nil {
		pool.queue[from] = newOrderTxList(false)
	}
	inserted, old := pool.queue[from].Add(tx)
	if !inserted {
		// An older transaction was better, discard this
		queuedDiscardCounter.Inc(1)
		return false, ErrPendingNonceTooLow
	}
	// Discard any previous transaction and mark this
	if old != nil {
		delete(pool.all, old.Hash())
		queuedReplaceCounter.Inc(1)
	}
	pool.all[hash] = tx
	return old != nil, nil
}

// journalTx adds the specified transaction to the local disk journal if it is
// deemed to have been sent from a local account.
func (pool *OrderPool) journalTx(from common.Address, tx *types.OrderTransaction) {
	// Only journal if it's enabled and the transaction is local
	if pool.journal == nil || !pool.locals.contains(from) {
		return
	}
	if err := pool.journal.insert(tx); err != nil {
		log.Warn("Failed to journal local transaction", "err", err)
	}
}

// promoteTx adds a transaction to the pending (processable) list of transactions.
//
// Note, this method assumes the pool lock is held!
func (pool *OrderPool) promoteTx(addr common.Address, hash common.Hash, tx *types.OrderTransaction) {
	// Try to insert the transaction into the pending queue
	if pool.pending[addr] == nil {
		pool.pending[addr] = newOrderTxList(true)
	}
	list := pool.pending[addr]

	inserted, old := list.Add(tx)
	if !inserted {
		// An older transaction was better, discard this
		delete(pool.all, hash)
		pendingDiscardCounter.Inc(1)
		return
	}
	// Otherwise discard any previous transaction and mark this
	if old != nil {
		delete(pool.all, old.Hash())
		pendingReplaceCounter.Inc(1)
	}
	// Failsafe to work around direct pending inserts (tests)
	if pool.all[hash] == nil {
		pool.all[hash] = tx
	}
	// Set the potentially new pending nonce and notify any subsystems of the new tx
	pool.beats[addr] = time.Now()
	pool.pendingState.SetNonce(addr.Hash(), tx.Nonce()+1)

	go pool.txFeed.Send(OrderTxPreEvent{tx})
}

// AddLocal enqueues a single transaction into the pool if it is valid, marking
// the sender as a local one in the mean time, ensuring it goes around the local
// pricing constraints.
func (pool *OrderPool) AddLocal(tx *types.OrderTransaction) error {
	log.Debug("order add local tx", "addr", tx.UserAddress(), "nonce", tx.Nonce(), "ohash", tx.OrderHash().Hex(), "status", tx.Status(), "orderid", tx.OrderID())
	return pool.addTx(tx, !pool.config.NoLocals)
}

// AddRemote enqueues a single transaction into the pool if it is valid. If the
// sender is not among the locally tracked ones, full pricing constraints will
// apply.
func (pool *OrderPool) AddRemote(tx *types.OrderTransaction) error {
	return pool.addTx(tx, false)
}

// AddLocals enqueues a batch of transactions into the pool if they are valid,
// marking the senders as a local ones in the mean time, ensuring they go around
// the local pricing constraints.
func (pool *OrderPool) AddLocals(txs []*types.OrderTransaction) []error {
	return pool.addTxs(txs, !pool.config.NoLocals)
}

// AddRemotes enqueues a batch of transactions into the pool if they are valid.
// If the senders are not among the locally tracked ones, full pricing constraints
// will apply.
func (pool *OrderPool) AddRemotes(txs []*types.OrderTransaction) []error {
	return pool.addTxs(txs, false)
}

// addTx enqueues a single transaction into the pool if it is valid.
func (pool *OrderPool) addTx(tx *types.OrderTransaction, local bool) error {
	if !pool.chainconfig.IsTIPTomoX(pool.chain.CurrentBlock().Number()) {
		return nil
	}
	tx.CacheHash()
	types.CacheOrderSigner(pool.signer, tx)
	pool.mu.Lock()
	defer pool.mu.Unlock()

	// Try to inject the transaction and update any state
	replace, err := pool.add(tx, local)
	if err != nil {
		return err
	}
	// If we added a new transaction, run promotion checks and return
	if !replace {
		from, _ := types.OrderSender(pool.signer, tx) // already validated
		pool.promoteExecutables([]common.Address{from})
	}
	return nil
}

// addTxs attempts to queue a batch of transactions if they are valid.
func (pool *OrderPool) addTxs(txs []*types.OrderTransaction, local bool) []error {
	pool.mu.Lock()
	defer pool.mu.Unlock()

	return pool.addTxsLocked(txs, local)
}

// addTxsLocked attempts to queue a batch of transactions if they are valid,
// whilst assuming the transaction pool lock is already held.
func (pool *OrderPool) addTxsLocked(txs []*types.OrderTransaction, local bool) []error {
	// Add the batch of transaction, tracking the accepted ones
	dirty := make(map[common.Address]struct{})
	errs := make([]error, len(txs))

	for i, tx := range txs {
		var replace bool
		if replace, errs[i] = pool.add(tx, local); errs[i] == nil {
			if !replace {
				from, _ := types.OrderSender(pool.signer, tx) // already validated
				dirty[from] = struct{}{}
			}
		}
	}
	// Only reprocess the internal state if something was actually added
	if len(dirty) > 0 {
		addrs := make([]common.Address, 0, len(dirty))
		for addr := range dirty {
			addrs = append(addrs, addr)
		}
		pool.promoteExecutables(addrs)
	}
	return errs
}

// Status returns the status (unknown/pending/queued) of a batch of transactions
// identified by their hashes.
func (pool *OrderPool) Status(hashes []common.Hash) []TxStatus {
	pool.mu.RLock()
	defer pool.mu.RUnlock()

	status := make([]TxStatus, len(hashes))
	for i, hash := range hashes {
		if tx := pool.all[hash]; tx != nil {
			from, _ := types.OrderSender(pool.signer, tx) // already validated
			if pool.pending[from] != nil && pool.pending[from].txs.items[tx.Nonce()] != nil {
				status[i] = TxStatusPending
			} else {
				status[i] = TxStatusQueued
			}
		}
	}
	return status
}

// Get returns a transaction if it is contained in the pool
// and nil otherwise.
func (pool *OrderPool) Get(hash common.Hash) *types.OrderTransaction {
	pool.mu.RLock()
	defer pool.mu.RUnlock()

	return pool.all[hash]
}

// removeTx removes a single transaction from the queue, moving all subsequent
// transactions back to the future queue.
func (pool *OrderPool) removeTx(hash common.Hash) {
	// Fetch the transaction we wish to delete
	tx, ok := pool.all[hash]
	if !ok {
		return
	}
	addr, _ := types.OrderSender(pool.signer, tx) // already validated during insertion

	// Remove it from the list of known transactions
	delete(pool.all, hash)

	// Remove the transaction from the pending lists and reset the account nonce
	if pending := pool.pending[addr]; pending != nil {
		if removed, invalids := pending.Remove(tx); removed {
			// If no more pending transactions are left, remove the list
			if pending.Empty() {
				delete(pool.pending, addr)
				delete(pool.beats, addr)
			}
			// Postpone any invalidated transactions
			for _, tx := range invalids {
				pool.enqueueTx(tx.Hash(), tx)
			}
			// Update the account nonce if needed
			if nonce := tx.Nonce(); pool.pendingState.GetNonce(addr.Hash()) > nonce {
				pool.pendingState.SetNonce(addr.Hash(), nonce)
			}
			return
		}
	}
	// Transaction is in the future queue
	if future := pool.queue[addr]; future != nil {
		future.Remove(tx)
		if future.Empty() {
			delete(pool.queue, addr)
		}
	}
}

// promoteExecutables moves transactions that have become processable from the
// future queue to the set of pending transactions. During this process, all
// invalidated transactions (low nonce, low balance) are deleted.
func (pool *OrderPool) promoteExecutables(accounts []common.Address) {
	start := time.Now()
	log.Debug("start promoteExecutables")
	defer log.Debug("end promoteExecutables", "time", common.PrettyDuration(time.Since(start)))
	// Gather all the accounts potentially needing updates
	if accounts == nil {
		accounts = make([]common.Address, 0, len(pool.queue))
		for addr := range pool.queue {
			accounts = append(accounts, addr)
		}
	}
	// Iterate over all accounts and promote any executable transactions
	for _, addr := range accounts {
		list := pool.queue[addr]
		if list == nil {
			continue // Just in case someone calls with a non existing account
		}
		// Drop all transactions that are deemed too old (low nonce)
		for _, tx := range list.Forward(pool.currentOrderState.GetNonce(addr.Hash())) {
			hash := tx.Hash()
			log.Trace("Removed old queued transaction", "hash", hash)
			delete(pool.all, hash)

		}

		// Gather all executable transactions and promote them
		for _, tx := range list.Ready(pool.pendingState.GetNonce(addr.Hash())) {
			hash := tx.Hash()
			log.Trace("Promoting queued transaction", "hash", hash)
			pool.promoteTx(addr, hash, tx)
		}
		// Drop all transactions over the allowed limit
		if !pool.locals.contains(addr) {
			for _, tx := range list.Cap(int(pool.config.AccountQueue)) {
				hash := tx.Hash()
				delete(pool.all, hash)

				queuedRateLimitCounter.Inc(1)
				log.Trace("Removed cap-exceeding queued transaction", "hash", hash)
			}
		}
		// Delete the entire queue entry if it became empty.
		if list.Empty() {
			delete(pool.queue, addr)
		}
	}
	// If the pending limit is overflown, start equalizing allowances
	pending := uint64(0)
	for _, list := range pool.pending {
		pending += uint64(list.Len())
	}
	if pending > pool.config.GlobalSlots {
		pendingBeforeCap := pending
		// Assemble a spam order to penalize large transactors first
		spammers := prque.New()
		for addr, list := range pool.pending {
			// Only evict transactions from high rollers
			if !pool.locals.contains(addr) && uint64(list.Len()) > pool.config.AccountSlots {
				spammers.Push(addr, float32(list.Len()))
			}
		}
		// Gradually drop transactions from offenders
		offenders := []common.Address{}
		for pending > pool.config.GlobalSlots && !spammers.Empty() {
			// Retrieve the next offender if not local address
			offender, _ := spammers.Pop()
			offenders = append(offenders, offender.(common.Address))

			// Equalize balances until all the same or below threshold
			if len(offenders) > 1 {
				// Calculate the equalization threshold for all current offenders
				threshold := pool.pending[offender.(common.Address)].Len()

				// Iteratively reduce all offenders until below limit or threshold reached
				for pending > pool.config.GlobalSlots && pool.pending[offenders[len(offenders)-2]].Len() > threshold {
					for i := 0; i < len(offenders)-1; i++ {
						list := pool.pending[offenders[i]]
						for _, tx := range list.Cap(list.Len() - 1) {
							// Drop the transaction from the global pools too
							hash := tx.Hash()
							delete(pool.all, hash)

							// Update the account nonce to the dropped transaction
							if nonce := tx.Nonce(); pool.pendingState.GetNonce(offenders[i].Hash()) > nonce {
								pool.pendingState.SetNonce(offenders[i].Hash(), nonce)
							}
							log.Trace("Removed fairness-exceeding pending transaction", "hash", hash)
						}
						pending--
					}
				}
			}
		}
		// If still above threshold, reduce to limit or min allowance
		if pending > pool.config.GlobalSlots && len(offenders) > 0 {
			for pending > pool.config.GlobalSlots && uint64(pool.pending[offenders[len(offenders)-1]].Len()) > pool.config.AccountSlots {
				for _, addr := range offenders {
					list := pool.pending[addr]
					for _, tx := range list.Cap(list.Len() - 1) {
						// Drop the transaction from the global pools too
						hash := tx.Hash()
						delete(pool.all, hash)

						// Update the account nonce to the dropped transaction
						if nonce := tx.Nonce(); pool.pendingState.GetNonce(addr.Hash()) > nonce {
							pool.pendingState.SetNonce(addr.Hash(), nonce)
						}
						log.Trace("Removed fairness-exceeding pending transaction", "hash", hash)
					}
					pending--
				}
			}
		}
		pendingRateLimitCounter.Inc(int64(pendingBeforeCap - pending))
	}
	// If we've queued more transactions than the hard limit, drop oldest ones
	queued := uint64(0)
	for _, list := range pool.queue {
		queued += uint64(list.Len())
	}
	if queued > pool.config.GlobalQueue {
		// Sort all accounts with queued transactions by heartbeat
		addresses := make(addresssByHeartbeat, 0, len(pool.queue))
		for addr := range pool.queue {
			if !pool.locals.contains(addr) { // don't drop locals
				addresses = append(addresses, addressByHeartbeat{addr, pool.beats[addr]})
			}
		}
		sort.Sort(addresses)

		// Drop transactions until the total is below the limit or only locals remain
		for drop := queued - pool.config.GlobalQueue; drop > 0 && len(addresses) > 0; {
			addr := addresses[len(addresses)-1]
			list := pool.queue[addr.address]

			addresses = addresses[:len(addresses)-1]

			// Drop all transactions if they are less than the overflow
			if size := uint64(list.Len()); size <= drop {
				for _, tx := range list.Flatten() {
					pool.removeTx(tx.Hash())
				}
				drop -= size
				queuedRateLimitCounter.Inc(int64(size))
				continue
			}
			// Otherwise drop only last few transactions
			txs := list.Flatten()
			for i := len(txs) - 1; i >= 0 && drop > 0; i-- {
				pool.removeTx(txs[i].Hash())
				drop--
				queuedRateLimitCounter.Inc(1)
			}
		}
	}
}

// demoteUnexecutables removes invalid and processed transactions from the pools
// executable/pending queue and any subsequent transactions that become unexecutable
// are moved back into the future queue.
func (pool *OrderPool) demoteUnexecutables() {
	// Iterate over all accounts and demote any non-executable transactions
	for addr, list := range pool.pending {
		nonce := pool.currentOrderState.GetNonce(addr.Hash())
		log.Debug("demoteUnexecutables", "addr", addr.Hex(), "nonce", nonce)
		// Drop all transactions that are deemed too old (low nonce)
		for _, tx := range list.Forward(nonce) {
			hash := tx.Hash()
			log.Debug("Removed old pending transaction", "hash", hash)
			delete(pool.all, hash)
		}

		// If there's a gap in front, warn (should never happen) and postpone all transactions
		if list.Len() > 0 && list.txs.Get(nonce) == nil {
			for _, tx := range list.Cap(0) {
				hash := tx.Hash()
				log.Warn("Demoting invalidated transaction", "hash", hash)
				pool.enqueueTx(hash, tx)
			}
		}
		// Delete the entire queue entry if it became empty.
		if list.Empty() {
			delete(pool.pending, addr)
			delete(pool.beats, addr)
		}
	}
}

type orderAccountSet struct {
	accounts map[common.Address]struct{}
	signer   types.OrderSigner
}

// newAccountSet creates a new address set with an associated signer for sender
// derivations.
func newOrderAccountSet(signer types.OrderSigner) *orderAccountSet {
	return &orderAccountSet{
		accounts: make(map[common.Address]struct{}),
		signer:   signer,
	}
}

// contains checks if a given address is contained within the set.
func (as *orderAccountSet) contains(addr common.Address) bool {
	_, exist := as.accounts[addr]
	return exist
}

// containsTx checks if the sender of a given tx is within the set. If the sender
// cannot be derived, this method returns false.
func (as *orderAccountSet) containsTx(tx *types.OrderTransaction) bool {
	if addr, err := types.OrderSender(as.signer, tx); err == nil {
		return as.contains(addr)
	}
	return false
}

// add inserts a new address into the set to track.
func (as *orderAccountSet) add(addr common.Address) {
	as.accounts[addr] = struct{}{}
}<|MERGE_RESOLUTION|>--- conflicted
+++ resolved
@@ -19,16 +19,14 @@
 import (
 	"errors"
 	"fmt"
-<<<<<<< HEAD
-=======
-	"github.com/tomochain/tomochain/consensus"
-	"github.com/tomochain/tomochain/consensus/posv"
-	"github.com/tomochain/tomochain/tomox/tomox_state"
->>>>>>> 2d3f5f96
 	"math/big"
 	"sort"
 	"sync"
 	"time"
+
+	"github.com/tomochain/tomochain/consensus"
+	"github.com/tomochain/tomochain/consensus/posv"
+	"github.com/tomochain/tomochain/tomox/tomox_state"
 
 	"github.com/tomochain/tomochain/common"
 	"github.com/tomochain/tomochain/core/state"
@@ -426,10 +424,10 @@
 	orderStatus := tx.Status()
 	price := tx.Price()
 	quantity := tx.Quantity()
-	statedb, err := pool.chain.StateAt(pool.chain.CurrentBlock().Root())
-	if err != nil {
-		return fmt.Errorf("failed to get statedb Error: %v", err)
-	}
+
+	cloneStateDb := pool.currentRootState.Copy()
+	cloneTomoXStateDb := pool.currentOrderState.Copy()
+
 	if !tx.IsCancelledOrder() {
 		if quantity == nil || quantity.Cmp(big.NewInt(0)) <= 0 {
 			return ErrInvalidOrderQuantity
@@ -446,7 +444,7 @@
 		if orderType != OrderTypeLimit && orderType != OrderTypeMarket {
 			return ErrInvalidOrderType
 		}
-		if err := tomox_state.VerifyPair(statedb, tx.ExchangeAddress(), tx.BaseToken(), tx.QuoteToken()); err != nil {
+		if err := tomox_state.VerifyPair(cloneStateDb, tx.ExchangeAddress(), tx.BaseToken(), tx.QuoteToken()); err != nil {
 			return err
 		}
 	}
@@ -476,15 +474,6 @@
 		return ErrInvalidOrderUserAddress
 	}
 
-<<<<<<< HEAD
-	if !tomox_state.IsValidRelayer(statedb, tx.ExchangeAddress()) {
-		return fmt.Errorf("invalid relayer. ExchangeAddress: %s", tx.ExchangeAddress().Hex())
-	}
-
-=======
-	cloneStateDb := pool.currentRootState.Copy()
-	cloneTomoXStateDb := pool.currentOrderState.Copy()
-
 	if !tomox_state.IsValidRelayer(cloneStateDb, tx.ExchangeAddress()) {
 		return fmt.Errorf("invalid relayer. ExchangeAddress: %s", tx.ExchangeAddress().Hex())
 	}
@@ -510,7 +499,6 @@
 	if err := tomox_state.VerifyBalance(cloneStateDb, cloneTomoXStateDb, tx, baseDecimal, quoteDecimal); err != nil {
 		return fmt.Errorf("not enough balance to make this order. OrderHash: %s. UserAddress: %s. PairName: %s. Err: %v", tx.Hash().Hex(), tx.UserAddress().Hex(), tx.PairName(), err)
 	}
->>>>>>> 2d3f5f96
 	return nil
 }
 
